"use client";

import { useEffect, useMemo, useState } from "react";
import {
    formatNumberRaw,
    formatNumberTooltip,
    formatNumberRatio,
    formatNumberPercent,
    formatNumberCompactForChart,
} from "../lib/utils";
import {
    LineChart,
    Line,
    XAxis,
    YAxis,
    CartesianGrid,
    Tooltip,
    ResponsiveContainer,
    Legend,
    Customized,
} from "recharts";

type Props = {
    data: {
        date: string;
        totalValue?: number;
    }[];
    format: string;
    formatTooltip: string;
    selectedType?: string; // 선택된 종목 타입 (보통주, 우선주, 시가총액 구성)
};

type AxisBreakConfig = {
    breakStart: number;
    compressionRatio: number;
    maxValue: number;
    forward: (value: number) => number;
    inverse: (value: number) => number;
};

<<<<<<< HEAD
type SeriesStats = {
    key: string;
    min: number;
    max: number;
    values: number[];
};

const AXIS_BREAK_RATIO_THRESHOLD = 1.75; // 축 생략을 적용할 최소 배율 차이 (완화)
const AXIS_BREAK_GAP_THRESHOLD = 0.35; // 최대값 대비 갭 비중 기준
const MIN_COMPRESSION_RATIO = 0.08;
const MAX_COMPRESSION_RATIO = 0.35;

function computeSeriesStats(
    data: Array<Record<string, string | number | null | undefined>>,
    keys: string[],
): SeriesStats[] {
    return keys
        .map((key) => {
            const values: number[] = [];

            data.forEach((item) => {
                const raw = item?.[key];

                if (typeof raw === "number" && Number.isFinite(raw)) {
                    values.push(raw);
                }
            });

            if (!values.length) {
                return null;
            }

            const min = Math.min(...values);
            const max = Math.max(...values);

            if (!Number.isFinite(min) || !Number.isFinite(max)) {
                return null;
            }

            return { key, min, max, values };
        })
        .filter((stat): stat is SeriesStats => Boolean(stat));
}

function createAxisBreakConfig(seriesStats: SeriesStats[]): AxisBreakConfig | null {
    const positiveStats = seriesStats
        .map((stat) => ({
            ...stat,
            values: stat.values.filter((value) => typeof value === "number" && Number.isFinite(value) && value >= 0),
        }))
        .filter((stat) => stat.values.length > 0);

    if (positiveStats.length < 2) {
        return null;
    }

    const sortedByMax = [...positiveStats].sort((a, b) => a.max - b.max);

    const largestSeries = sortedByMax[sortedByMax.length - 1];
    const comparisonSeries = sortedByMax[sortedByMax.length - 2];

    const maxValue = largestSeries.max;
    const comparisonValue = comparisonSeries.max;
=======
const AXIS_BREAK_RATIO_THRESHOLD = 6; // 축 생략을 적용할 최소 배율 차이
const MIN_COMPRESSION_RATIO = 0.08;
const MAX_COMPRESSION_RATIO = 0.35;

function collectNumericValues(
    data: Array<Record<string, string | number | null | undefined>>,
    keys: string[],
) {
    const values: number[] = [];

    data.forEach((item) => {
        keys.forEach((key) => {
            const raw = item?.[key];
            if (typeof raw === "number" && Number.isFinite(raw)) {
                values.push(raw);
            }
        });
    });

    return values;
}

function createAxisBreakConfig(values: number[]): AxisBreakConfig | null {
    const numericValues = values
        .filter((value) => typeof value === "number" && Number.isFinite(value) && value >= 0)
        .sort((a, b) => a - b);

    if (numericValues.length < 2) {
        return null;
    }

    const maxValue = numericValues[numericValues.length - 1];
    const secondMaxValue = numericValues[numericValues.length - 2];
>>>>>>> 6582de4f

    if (!Number.isFinite(maxValue) || maxValue <= 0) {
        return null;
    }

<<<<<<< HEAD
    const ratio = comparisonValue > 0 ? maxValue / comparisonValue : Number.POSITIVE_INFINITY;
    const gapShare = comparisonValue > 0 ? (maxValue - comparisonValue) / maxValue : 1;

    if (
        (!Number.isFinite(ratio) || ratio < AXIS_BREAK_RATIO_THRESHOLD)
        && gapShare < AXIS_BREAK_GAP_THRESHOLD
    ) {
        return null;
    }

    const thirdLargest = sortedByMax.length >= 3 ? sortedByMax[sortedByMax.length - 3] : undefined;

    const fallbackReference = thirdLargest && thirdLargest.max > 0
        ? thirdLargest.max
        : comparisonValue > 0
            ? comparisonValue
            : maxValue * 0.1;

    const comparisonBase = comparisonValue > 0 ? comparisonValue : fallbackReference;
    const gapBetween = maxValue - comparisonBase;

    let breakStart = comparisonBase > 0
        ? comparisonBase + gapBetween * 0.25
        : fallbackReference * 1.2;

    if (comparisonBase > 0) {
        const minimumBreak = comparisonBase * 1.05;
        if (!Number.isFinite(breakStart) || breakStart < minimumBreak) {
            breakStart = minimumBreak;
        }
    }

    if (!Number.isFinite(breakStart) || breakStart <= 0) {
        breakStart = maxValue * 0.4;
    }

    if (breakStart >= maxValue) {
        breakStart = maxValue * 0.7;
=======
    const ratio = secondMaxValue > 0 ? maxValue / secondMaxValue : Number.POSITIVE_INFINITY;

    if (!Number.isFinite(ratio) || ratio < AXIS_BREAK_RATIO_THRESHOLD) {
        return null;
    }

    const positiveValues = numericValues.filter((value) => value > 0);
    const fallbackReference = positiveValues.length > 1
        ? positiveValues[Math.max(0, positiveValues.length - 2)]
        : maxValue * 0.1;

    const referenceValue = secondMaxValue > 0 ? secondMaxValue : fallbackReference;

    let breakStart = referenceValue * 1.1;

    if (!Number.isFinite(breakStart) || breakStart <= 0) {
        breakStart = maxValue * 0.15;
    }

    if (breakStart >= maxValue) {
        breakStart = maxValue * 0.6;
>>>>>>> 6582de4f
    }

    const gap = maxValue - breakStart;

    if (gap <= 0) {
        return null;
    }

<<<<<<< HEAD
    const desiredGap = Math.max(
        comparisonBase > 0 ? comparisonBase * 0.35 : 0,
        breakStart * 0.45,
    );
=======
    const desiredGap = breakStart * 0.5;
>>>>>>> 6582de4f
    const compressionRatio = Math.min(
        MAX_COMPRESSION_RATIO,
        Math.max(MIN_COMPRESSION_RATIO, desiredGap / gap),
    );

    const forward = (value: number) => {
        if (!Number.isFinite(value)) {
            return value;
        }

        if (value <= breakStart) {
            return value;
        }

        return breakStart + (value - breakStart) * compressionRatio;
    };

    const inverse = (value: number) => {
        if (!Number.isFinite(value)) {
            return value;
        }

        if (value <= breakStart) {
            return value;
        }

        return breakStart + (value - breakStart) / compressionRatio;
    };

    return {
        breakStart,
        compressionRatio,
        maxValue,
        forward,
        inverse,
    };
}

function transformChartData(
    data: Array<Record<string, string | number | null | undefined>>,
    keys: string[],
    axisBreak: AxisBreakConfig | null,
) {
    return data.map((item) => {
        const transformed: Record<string, string | number | null | undefined> = {
            date: item.date,
        };

        if (Object.prototype.hasOwnProperty.call(item, "value")) {
            const rawValue = item.value as number | null | undefined;

            if (typeof rawValue === "number" && Number.isFinite(rawValue)) {
                transformed.value = axisBreak ? axisBreak.forward(rawValue) : rawValue;
                transformed.__original__value = rawValue;
            } else {
                transformed.value = rawValue ?? null;
                transformed.__original__value = typeof rawValue === "number" ? rawValue : null;
            }
        }

        keys.forEach((key) => {
            const rawValue = item?.[key];

            if (typeof rawValue === "number" && Number.isFinite(rawValue)) {
                const transformedValue = axisBreak ? axisBreak.forward(rawValue) : rawValue;
                transformed[key] = transformedValue;
                transformed[`__original__${key}`] = rawValue;
            } else {
                transformed[key] = rawValue ?? null;
                transformed[`__original__${key}`] = typeof rawValue === "number" ? rawValue : null;
            }
        });

        return transformed;
    });
}

function computeYAxisDomain(
    data: Array<Record<string, string | number | null | undefined>>,
    keys: string[],
) {
    const domainValues = keys.reduce<number[]>((acc, key) => {
        data.forEach((item) => {
            const value = item?.[key];
            if (typeof value === "number" && Number.isFinite(value)) {
                acc.push(value);
            }
        });
        return acc;
    }, []);

    if (!domainValues.length) {
        return ['dataMin - 5%', 'dataMax + 5%'] as const;
    }

    const minValue = Math.min(...domainValues);
    const maxValue = Math.max(...domainValues);

    if (!Number.isFinite(minValue) || !Number.isFinite(maxValue)) {
        return ['dataMin - 5%', 'dataMax + 5%'] as const;
    }

    if (maxValue === minValue) {
        const center = minValue;
        const padding = Math.max(Math.abs(center) * 0.1, 1_000_000);
        return [center - padding, center + padding] as const;
    }

    const range = maxValue - minValue;
    const padding = range * 0.08;

    return [Math.max(0, minValue - padding), maxValue + padding] as const;
}

function generateAxisBreakTicks(
    minValue: number,
    axisBreak: AxisBreakConfig,
) {
    if (!Number.isFinite(minValue)) {
        return undefined;
    }

    const ticks = new Set<number>();

    ticks.add(minValue);
    const lowerRange = axisBreak.breakStart - minValue;

    if (lowerRange > 0) {
        const segments = 3;
        for (let index = 1; index < segments; index += 1) {
            const tickValue = minValue + (lowerRange * index) / segments;
            if (tickValue > minValue && tickValue < axisBreak.breakStart) {
                ticks.add(tickValue);
            }
        }
    }

    ticks.add(axisBreak.breakStart);
    ticks.add(axisBreak.maxValue);

    return Array.from(ticks)
        .sort((a, b) => a - b)
        .map((tick) => axisBreak.forward(tick));
}

function AxisBreakIndicator({ axisBreak }: { axisBreak: AxisBreakConfig }) {
    const breakPosition = axisBreak.forward(axisBreak.breakStart);

    return (
        <Customized
            component={({ yAxisMap, offset }: any) => {
                const axisEntries = Object.values(yAxisMap ?? {});
                const activeAxis: any = axisEntries[0];

                if (!activeAxis || typeof activeAxis.scale !== "function") {
                    return null;
                }

                const yCoord = activeAxis.scale(breakPosition);

                if (!Number.isFinite(yCoord)) {
                    return null;
                }

                const indicatorX = (offset?.left ?? 0) + 6;
                const slashWidth = 6;
                const slashGap = 8;
                const slashHeight = 6;

                const firstSlashStartX = indicatorX;
                const firstSlashEndX = indicatorX + slashWidth;
                const secondSlashStartX = indicatorX + slashGap;
                const secondSlashEndX = indicatorX + slashGap + slashWidth;

                const upperY = yCoord - slashHeight;
                const lowerY = yCoord + slashHeight;

                return (
                    <g pointerEvents="none">
                        <path
                            d={`M${firstSlashStartX},${upperY} L${firstSlashEndX},${lowerY}`}
                            stroke="#9ca3af"
                            strokeWidth={1.5}
                            strokeLinecap="round"
                        />
                        <path
                            d={`M${secondSlashStartX},${upperY} L${secondSlashEndX},${lowerY}`}
                            stroke="#9ca3af"
                            strokeWidth={1.5}
                            strokeLinecap="round"
                        />
                        <text
                            x={secondSlashEndX + 4}
                            y={yCoord + 4}
                            fill="#9ca3af"
                            fontSize={10}
                        >
                            축 생략
                        </text>
                    </g>
                );
            }}
        />
    );
}

function ChartCompanyMarketcap({ data, format: _format, formatTooltip, selectedType = "시가총액 구성" }: Props) {
    const [isMobile, setIsMobile] = useState(false);
    const [isClient, setIsClient] = useState(false);

    useEffect(() => {
        setIsClient(true);
        const checkMobile = () => setIsMobile(window.innerWidth < 768);
        checkMobile();
        window.addEventListener('resize', checkMobile);
        return () => window.removeEventListener('resize', checkMobile);
    }, []);

    // 🎨 선택적 컬러 어노테이션 팔레트 (CD3 브랜드 컬러 활용)
    const colors = useMemo(() => {
        // 기본 그레이스케일 (더 시각적으로 구분되는 색상)
        const baseColors = [
            "#1a1a1a", // Very dark gray - 총합계 (기본)
            "#404040", // Dark gray - 보통주 (기본)
            "#666666", // Medium gray - 우선주 (기본)
            "#808080", // Light gray - 기타
            "#999999", // Lighter gray - 기타
        ];

        // 선택시 브랜드 컬러 (한국 금융 표준)
        const accentColors = {
            "시가총액 구성": "#d83d1e", // 브랜드 주황색 - 총합계 강조
            "보통주": "#D60000",        // 한국 상승 빨간색 - 보통주 강조  
            "우선주": "#0066CC"         // 한국 하락 파란색 - 우선주 강조
        };

        return { base: baseColors, accent: accentColors };
    }, []);

    // 🎯 선택된 타입에 따른 동적 컬러 결정 (개선된 버전)
    const getLineColor = (key: string, index: number) => {
        // 선택된 타입에 해당하는 라인만 브랜드 컬러로 강조
        if (selectedType === "시가총액 구성" && (key === "총합계" || key === "totalValue")) {
            return colors.accent["시가총액 구성"];
        }
        if (selectedType === "보통주" && key.includes("보통주")) {
            return colors.accent["보통주"];
        }
        if (selectedType === "우선주" && key.includes("우선주")) {
            return colors.accent["우선주"];
        }

        // 기본: 더 구분하기 쉬운 그레이스케일 유지
        return colors.base[index % colors.base.length];
    };

    // 🎯 선택된 타입에 따른 라인 스타일 결정 함수 (개선)
    const getLineStyle = (key: string) => {
        const isHighlighted = shouldHighlightLine(key, selectedType);

        return {
            strokeWidth: isHighlighted ? 3 : 1.5, // 더 미묘한 차이
            strokeOpacity: isHighlighted ? 1 : 0.4, // 배경 라인을 더 연하게
            strokeDasharray: undefined, // 패턴은 getStrokePattern에서 처리
        };
    };

    const getActiveDotProps = (key: string, index: number) => {
        const color = getLineColor(key, index);
        const isHighlighted = shouldHighlightLine(key, selectedType);
        const baseRadius = isMobile ? 4 : 5;
        return {
            r: isHighlighted ? baseRadius + 1 : baseRadius,
            stroke: color,
            strokeWidth: isHighlighted ? 2 : 1.5,
            fill: '#ffffff',
        };
    };

    // 🔍 라인을 강조할지 결정하는 함수 (최적화)
    const shouldHighlightLine = (key: string, selectedType: string): boolean => {
        switch (selectedType) {
            case "보통주":
                return key.includes("보통주");
            case "우선주":
                return key.includes("우선주");
            case "시가총액 구성":
                return key === "총합계" || key === "totalValue";
            default:
                return true; // 기본값: 모든 라인 강조
        }
    };

    // 📈 라인 패턴 설정 (더 간단하게)
    const getStrokePattern = (key: string) => {
        if (key === "총합계" || key === "totalValue") return "0"; // 실선
        if (key.includes("보통주")) return "0"; // 실선
        if (key.includes("우선주")) return "0"; // 실선
        return "0"; // 모든 라인을 실선으로 (더 깔끔함)
    };

    if (!data || data.length === 0) {
        return (
            <div className="flex items-center justify-center h-[250px] sm:h-[280px] md:h-[320px] lg:h-[350px] xl:h-[380px] bg-gray-50/50 dark:bg-gray-800/50 rounded-lg border border-dashed border-gray-200 dark:border-gray-700">
                <div className="text-center space-y-3">
                    <div className="w-16 h-16 mx-auto bg-gray-100 dark:bg-gray-700 rounded-full flex items-center justify-center">
                        <svg className="w-8 h-8 text-gray-400 dark:text-gray-500" fill="none" stroke="currentColor" viewBox="0 0 24 24">
                            <path strokeLinecap="round" strokeLinejoin="round" strokeWidth={1.5} d="M9 19v-6a2 2 0 00-2-2H5a2 2 0 00-2 2v6a2 2 0 002 2h2a2 2 0 002-2zm0 0V9a2 2 0 012-2h2a2 2 0 012 2v10m-6 0a2 2 0 002 2h2a2 2 0 002-2m0 0V5a2 2 0 012-2h2a2 2 0 012 2v14a2 2 0 01-2 2h-2a2 2 0 01-2-2z" />
                        </svg>
                    </div>
                    <div className="space-y-1">
                        <p className="text-sm font-medium text-gray-700 dark:text-gray-300">차트 데이터 없음</p>
                        <p className="text-xs text-gray-500 dark:text-gray-400">시가총액 데이터가 없습니다</p>
                    </div>
                </div>
            </div>
        );
    }

    const sortedData = useMemo(() => {
        if (!Array.isArray(data)) {
            return [] as typeof data;
        }

        return [...data].sort((a, b) => (a.date < b.date ? -1 : 1));
    }, [data]);

    const lineKeys = useMemo(() => {
        if (!sortedData.length) {
            return [] as string[];
        }

        const firstItem = sortedData[0] as Record<string, unknown>;
        return Object.keys(firstItem).filter((key) => key !== "date" && key !== "value");
    }, [sortedData]);
<<<<<<< HEAD

    const seriesStats = useMemo(
        () => computeSeriesStats(sortedData as any, lineKeys),
        [sortedData, lineKeys],
    );

    const axisBreak = useMemo(
        () => createAxisBreakConfig(seriesStats),
        [seriesStats],
    );

    const transformedData = useMemo(
        () => transformChartData(sortedData as any, lineKeys, axisBreak),
        [sortedData, lineKeys, axisBreak],
    );

    const yAxisDomain = useMemo(
        () => computeYAxisDomain(transformedData as any, lineKeys),
        [transformedData, lineKeys],
    );

    const minActualValue = useMemo(() => {
        if (!seriesStats.length) {
            return Number.NaN;
        }

        const minima = seriesStats
            .map((stat) => stat.min)
            .filter((value) => typeof value === "number" && Number.isFinite(value));

        if (!minima.length) {
=======

    const numericValues = useMemo(() => collectNumericValues(sortedData as any, lineKeys), [sortedData, lineKeys]);

    const axisBreak = useMemo(() => createAxisBreakConfig(numericValues), [numericValues]);

    const transformedData = useMemo(
        () => transformChartData(sortedData as any, lineKeys, axisBreak),
        [sortedData, lineKeys, axisBreak],
    );

    const yAxisDomain = useMemo(
        () => computeYAxisDomain(transformedData as any, lineKeys),
        [transformedData, lineKeys],
    );

    const minActualValue = useMemo(() => {
        if (!numericValues.length) {
>>>>>>> 6582de4f
            return Number.NaN;
        }
        return Math.min(...numericValues);
    }, [numericValues]);

<<<<<<< HEAD
        return Math.min(0, ...minima);
    }, [seriesStats]);

    const yAxisTicks = useMemo(
        () => (axisBreak ? generateAxisBreakTicks(minActualValue, axisBreak) : undefined),
        [axisBreak, minActualValue],
    );

=======
    const yAxisTicks = useMemo(
        () => (axisBreak ? generateAxisBreakTicks(minActualValue, axisBreak) : undefined),
        [axisBreak, minActualValue],
    );

>>>>>>> 6582de4f
    const formatTickValue = (value: number) => {
        if (!axisBreak) {
            return formatNumberCompactForChart(value);
        }

        const originalValue = axisBreak.inverse(value);
        return formatNumberCompactForChart(originalValue);
    };

    if (!isClient || !data || data.length === 0) {
        return (
            <div className="w-full h-[250px] sm:h-[280px] md:h-[320px] lg:h-[350px] xl:h-[380px] flex items-center justify-center">
                <div className="text-sm text-gray-500 dark:text-gray-400">
                    {!isClient ? "차트 로딩 중..." : "차트 데이터가 없습니다"}
                </div>
            </div>
        );
    }

    return (
        <div className="w-full h-[250px] sm:h-[280px] md:h-[320px] lg:h-[350px] xl:h-[380px]">
            <ResponsiveContainer width="100%" height="100%" minWidth={300} minHeight={250}>
                <LineChart
                    data={transformedData as any}
                    margin={{
                        top: 8,   // 5 -> 8로 조금 증가 (범례와의 여백)
                        right: 12, // 10 -> 12로 조금 증가
                        left: 8,   // 5 -> 8로 조금 증가
                        bottom: 10, // 12 -> 10으로 더 줄임 (더 타이트하게)
                    }}
                >
                    <CartesianGrid strokeDasharray="3 3" stroke="#E5E5E5" className="dark:opacity-30" strokeOpacity={0.5} />
                    <XAxis
                        dataKey="date"
                        tickFormatter={(value) => {
                            const date = new Date(value);
                            return date.toLocaleDateString('ko-KR', { month: 'short', day: 'numeric' });
                        }}
                        stroke="#666666"
                        className="dark:stroke-gray-400"
                        fontSize={12}
                        tick={{ fill: '#666666', className: 'dark:fill-gray-400' }}
                        axisLine={{ stroke: '#E5E5E5', className: 'dark:stroke-gray-600' }}
                        tickLine={{ stroke: '#E5E5E5', className: 'dark:stroke-gray-600' }}
                        interval="preserveStartEnd"
                    />
                    <YAxis
                        domain={yAxisDomain}
                        tickFormatter={formatTickValue}
                        stroke="#666666"
                        className="dark:stroke-gray-400"
                        fontSize={12}
                        tick={{ fill: '#666666', className: 'dark:fill-gray-400' }}
                        axisLine={{ stroke: '#E5E5E5', className: 'dark:stroke-gray-600' }}
                        tickLine={{ stroke: '#E5E5E5', className: 'dark:stroke-gray-600' }}
                        width={40} // 50 -> 40으로 더 줄임 (Y축과 카드 경계 가까이)
                        ticks={yAxisTicks}
                    />
                    <Tooltip
                        content={<CustomTooltip formatTooltip={formatTooltip} selectedType={selectedType} />}
                        isAnimationActive={false}
                    />
                    <Legend
                        content={<CustomLegend payload={lineKeys.map((key, index) => ({ value: key, type: 'line', color: getLineColor(key, index) }))} selectedType={selectedType} />}
                        wrapperStyle={{
                            paddingTop: '2px', // 0px -> 2px로 약간 증가
                            position: 'relative',
                            marginTop: '-6px', // -8px -> -6px로 약간 완화
                        }}
                    />
                    {lineKeys.map((key, index) => {
                        const lineStyle = getLineStyle(key);

                        return (
                            <Line
                                key={key}
                                type="monotone"
                                dataKey={key}
                                stroke={getLineColor(key, index)}
                                strokeWidth={lineStyle.strokeWidth}
                                strokeOpacity={lineStyle.strokeOpacity}
                                strokeDasharray={getStrokePattern(key)}
                                dot={false}
                                activeDot={getActiveDotProps(key, index)}
                            />
                        );
                    })}
                    {axisBreak && <AxisBreakIndicator axisBreak={axisBreak} />}
                </LineChart>
            </ResponsiveContainer>
        </div>
    );
}

interface CustomTooltipProps {
    active?: boolean;
    payload?: Array<{
        color: string;
        dataKey: string;
        payload: {
            date: string;
            value: number;
            [key: string]: string | number | boolean | null | undefined;
        };
        value: number;
    }>;
    formatTooltip: string;
    selectedType?: string;
}

function CustomTooltip({ active, payload, formatTooltip, selectedType }: CustomTooltipProps) {
    if (!active || !payload || !payload.length) return null;

    const data = payload[0].payload;

    // 📅 날짜 포맷 간소화 함수
    const formatDate = (dateStr: string): string => {
        try {
            const date = new Date(dateStr);
            const year = date.getFullYear();
            const month = String(date.getMonth() + 1).padStart(2, '0');
            const day = String(date.getDate()).padStart(2, '0');
            return `${year}.${month}.${day}`;
        } catch {
            // 이미 간단한 형태인 경우 (예: "2024-12-15")
            return dateStr.replace(/-/g, '.');
        }
    };

    // 📝 라벨 간소화 및 중복 제거 함수
    const getSimplifiedLabel = (key: string): string => {
        if (key === "총합계" || key === "totalMarketcap" || key === "value") {
            return "전체 시총";
        }
        if (key.includes("보통주")) {
            return "보통주";
        }
        if (key.includes("우선주")) {
            return "우선주";
        }
        return key;
    };

    // 🔄 중복 데이터 필터링 (payload 기반)
    const filteredEntries = (payload && payload.length > 0) ? (payload || []).reduce((acc, entry) => {
        if (entry.dataKey === "value") {
            return acc;
        }

        const label = getSimplifiedLabel(entry.dataKey);

        // 이미 같은 라벨이 있다면 건너뛰기 (첫 번째 것만 유지)
        if (!acc.some(item => getSimplifiedLabel(item.dataKey) === label)) {
            acc.push(entry);
        }

        return acc;
    }, [] as typeof payload) : [];

    return (
        <div className="bg-white dark:bg-gray-800 p-2.5 rounded-lg shadow-lg border border-gray-200 dark:border-gray-700 min-w-32">
            <div className="text-xs font-medium text-gray-900 dark:text-gray-100 mb-1.5">
                {formatDate(data.date)}
            </div>
            <div className="space-y-1">
                {filteredEntries.map((entry) => (
                    <div key={entry.dataKey} className="flex justify-between items-center gap-2">
                        <div className="flex items-center space-x-1.5">
                            <div
                                className="w-2.5 h-0.5 rounded"
                                style={{ backgroundColor: entry.color }}
                            />
                            <span className="text-xs text-gray-600 dark:text-gray-400 whitespace-nowrap">
                                {getSimplifiedLabel(entry.dataKey)}
                            </span>
                        </div>
                        <span className="text-xs font-medium text-gray-900 dark:text-gray-100 text-right">
                            {(() => {
                                const originalValueKey = `__original__${entry.dataKey}`;
                                const originalValue = (entry.payload as any)?.[originalValueKey];
                                const resolvedValue = (typeof originalValue === 'number' && Number.isFinite(originalValue))
                                    ? originalValue
                                    : (typeof entry.value === 'number' && Number.isFinite(entry.value)
                                        ? entry.value
                                        : null);
                                return formatTooltipFunction(resolvedValue, formatTooltip);
                            })()}
                        </span>
                    </div>
                ))}
            </div>
        </div>
    );
}

// 📊 커스텀 범례 컴포넌트
interface CustomLegendProps {
    payload?: Array<{
        value: string;
        type: string;
        color: string;
        payload?: any;
    }>;
    selectedType?: string;
}

function CustomLegend({ payload, selectedType }: CustomLegendProps) {
    if (!payload || !payload.length) return null;

    // 📝 라벨 간소화 함수 (툴팁과 동일)
    const getSimplifiedLabel = (key: string): string => {
        if (key === "총합계" || key === "totalMarketcap" || key === "value") {
            return "전체 시총";
        }
        if (key.includes("보통주")) {
            return "보통주";
        }
        if (key.includes("우선주")) {
            return "우선주";
        }
        return key;
    };

    const isHighlightedLabel = (label: string) => {
        if (!selectedType) {
            return false;
        }

        if (selectedType === "시가총액 구성") {
            return label === "전체 시총";
        }

        return label === selectedType;
    };

    // 🔄 중복 제거
    const uniqueEntries = (payload && payload.length > 0) ? (payload || []).reduce((acc, entry) => {
        const simplifiedLabel = getSimplifiedLabel(entry.value);

        if (entry.value === "value") {
            return acc;
        }

        // 이미 같은 라벨이 있다면 건너뛰기
        if (!acc.some(item => getSimplifiedLabel(item.value) === simplifiedLabel)) {
            acc.push(entry);
        }

        return acc;
    }, [] as typeof payload) : [];

    return (
        <div className="flex flex-wrap justify-center gap-4">  {/* mt-1 제거 */}
            {uniqueEntries.map((entry, index) => (
                <div key={index} className="flex items-center gap-1.5">
                    <div
                        className="w-4 h-0.5 rounded"
                        style={{ backgroundColor: entry.color }}
                    />
                    {(() => {
                        const label = getSimplifiedLabel(entry.value);
                        const isHighlighted = isHighlightedLabel(label);

                        return (
                            <span
                                className={`text-xs ${isHighlighted ? 'font-semibold' : 'text-gray-600 dark:text-gray-400'}`}
                                style={isHighlighted ? { color: entry.color } : undefined}
                            >
                                {label}
                            </span>
                        );
                    })()}
                </div>
            ))}
        </div>
    );
}

function formatTooltipFunction(value: number | null | undefined, formatType: string) {
    if (value == null || Number.isNaN(value)) {
        return "—";
    }

    switch (formatType) {
        case "formatNumberTooltip":
            return formatNumberTooltip(value);
        case "formatNumberRatio":
            return formatNumberRatio(value);
        case "formatNumberPercent":
            return formatNumberPercent(value);
        default:
            return formatNumberRaw(value);
    }
}

export default ChartCompanyMarketcap;<|MERGE_RESOLUTION|>--- conflicted
+++ resolved
@@ -38,7 +38,6 @@
     inverse: (value: number) => number;
 };
 
-<<<<<<< HEAD
 type SeriesStats = {
     key: string;
     min: number;
@@ -102,47 +101,12 @@
 
     const maxValue = largestSeries.max;
     const comparisonValue = comparisonSeries.max;
-=======
-const AXIS_BREAK_RATIO_THRESHOLD = 6; // 축 생략을 적용할 최소 배율 차이
-const MIN_COMPRESSION_RATIO = 0.08;
-const MAX_COMPRESSION_RATIO = 0.35;
-
-function collectNumericValues(
-    data: Array<Record<string, string | number | null | undefined>>,
-    keys: string[],
-) {
-    const values: number[] = [];
-
-    data.forEach((item) => {
-        keys.forEach((key) => {
-            const raw = item?.[key];
-            if (typeof raw === "number" && Number.isFinite(raw)) {
-                values.push(raw);
-            }
-        });
-    });
-
-    return values;
-}
-
-function createAxisBreakConfig(values: number[]): AxisBreakConfig | null {
-    const numericValues = values
-        .filter((value) => typeof value === "number" && Number.isFinite(value) && value >= 0)
-        .sort((a, b) => a - b);
-
-    if (numericValues.length < 2) {
-        return null;
-    }
-
-    const maxValue = numericValues[numericValues.length - 1];
-    const secondMaxValue = numericValues[numericValues.length - 2];
->>>>>>> 6582de4f
+
 
     if (!Number.isFinite(maxValue) || maxValue <= 0) {
         return null;
     }
 
-<<<<<<< HEAD
     const ratio = comparisonValue > 0 ? maxValue / comparisonValue : Number.POSITIVE_INFINITY;
     const gapShare = comparisonValue > 0 ? (maxValue - comparisonValue) / maxValue : 1;
 
@@ -181,29 +145,6 @@
 
     if (breakStart >= maxValue) {
         breakStart = maxValue * 0.7;
-=======
-    const ratio = secondMaxValue > 0 ? maxValue / secondMaxValue : Number.POSITIVE_INFINITY;
-
-    if (!Number.isFinite(ratio) || ratio < AXIS_BREAK_RATIO_THRESHOLD) {
-        return null;
-    }
-
-    const positiveValues = numericValues.filter((value) => value > 0);
-    const fallbackReference = positiveValues.length > 1
-        ? positiveValues[Math.max(0, positiveValues.length - 2)]
-        : maxValue * 0.1;
-
-    const referenceValue = secondMaxValue > 0 ? secondMaxValue : fallbackReference;
-
-    let breakStart = referenceValue * 1.1;
-
-    if (!Number.isFinite(breakStart) || breakStart <= 0) {
-        breakStart = maxValue * 0.15;
-    }
-
-    if (breakStart >= maxValue) {
-        breakStart = maxValue * 0.6;
->>>>>>> 6582de4f
     }
 
     const gap = maxValue - breakStart;
@@ -212,14 +153,10 @@
         return null;
     }
 
-<<<<<<< HEAD
     const desiredGap = Math.max(
         comparisonBase > 0 ? comparisonBase * 0.35 : 0,
         breakStart * 0.45,
     );
-=======
-    const desiredGap = breakStart * 0.5;
->>>>>>> 6582de4f
     const compressionRatio = Math.min(
         MAX_COMPRESSION_RATIO,
         Math.max(MIN_COMPRESSION_RATIO, desiredGap / gap),
@@ -555,7 +492,6 @@
         const firstItem = sortedData[0] as Record<string, unknown>;
         return Object.keys(firstItem).filter((key) => key !== "date" && key !== "value");
     }, [sortedData]);
-<<<<<<< HEAD
 
     const seriesStats = useMemo(
         () => computeSeriesStats(sortedData as any, lineKeys),
@@ -587,31 +523,11 @@
             .filter((value) => typeof value === "number" && Number.isFinite(value));
 
         if (!minima.length) {
-=======
-
-    const numericValues = useMemo(() => collectNumericValues(sortedData as any, lineKeys), [sortedData, lineKeys]);
-
-    const axisBreak = useMemo(() => createAxisBreakConfig(numericValues), [numericValues]);
-
-    const transformedData = useMemo(
-        () => transformChartData(sortedData as any, lineKeys, axisBreak),
-        [sortedData, lineKeys, axisBreak],
-    );
-
-    const yAxisDomain = useMemo(
-        () => computeYAxisDomain(transformedData as any, lineKeys),
-        [transformedData, lineKeys],
-    );
-
-    const minActualValue = useMemo(() => {
-        if (!numericValues.length) {
->>>>>>> 6582de4f
             return Number.NaN;
         }
         return Math.min(...numericValues);
     }, [numericValues]);
 
-<<<<<<< HEAD
         return Math.min(0, ...minima);
     }, [seriesStats]);
 
@@ -620,13 +536,6 @@
         [axisBreak, minActualValue],
     );
 
-=======
-    const yAxisTicks = useMemo(
-        () => (axisBreak ? generateAxisBreakTicks(minActualValue, axisBreak) : undefined),
-        [axisBreak, minActualValue],
-    );
-
->>>>>>> 6582de4f
     const formatTickValue = (value: number) => {
         if (!axisBreak) {
             return formatNumberCompactForChart(value);
