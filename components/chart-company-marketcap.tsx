--- conflicted
+++ resolved
@@ -248,42 +248,26 @@
     }, []);
 
     if (!domainValues.length) {
-<<<<<<< HEAD
         return ['dataMin - 5%', 'dataMax + 5%'];
-=======
-        return ['dataMin - 5%', 'dataMax + 5%'] as const;
->>>>>>> 1519f84f
     }
 
     const minValue = Math.min(...domainValues);
     const maxValue = Math.max(...domainValues);
 
     if (!Number.isFinite(minValue) || !Number.isFinite(maxValue)) {
-<<<<<<< HEAD
         return ['dataMin - 5%', 'dataMax + 5%'];
-=======
-        return ['dataMin - 5%', 'dataMax + 5%'] as const;
->>>>>>> 1519f84f
     }
 
     if (maxValue === minValue) {
         const center = minValue;
         const padding = Math.max(Math.abs(center) * 0.1, 1_000_000);
-<<<<<<< HEAD
         return [center - padding, center + padding];
-=======
-        return [center - padding, center + padding] as const;
->>>>>>> 1519f84f
     }
 
     const range = maxValue - minValue;
     const padding = range * 0.08;
 
-<<<<<<< HEAD
     return [Math.max(0, minValue - padding), maxValue + padding];
-=======
-    return [Math.max(0, minValue - padding), maxValue + padding] as const;
->>>>>>> 1519f84f
 }
 
 function generateAxisBreakTicks(
@@ -495,7 +479,6 @@
         if (!Array.isArray(data)) {
             return [] as typeof data;
         }
-<<<<<<< HEAD
 
         return [...data].sort((a, b) => (a.date < b.date ? -1 : 1));
     }, [data]);
@@ -508,22 +491,6 @@
         const firstItem = sortedData[0] as Record<string, unknown>;
         return Object.keys(firstItem).filter((key) => key !== "date" && key !== "value");
     }, [sortedData]);
-
-=======
-
-        return [...data].sort((a, b) => (a.date < b.date ? -1 : 1));
-    }, [data]);
-
-    const lineKeys = useMemo(() => {
-        if (!sortedData.length) {
-            return [] as string[];
-        }
-
-        const firstItem = sortedData[0] as Record<string, unknown>;
-        return Object.keys(firstItem).filter((key) => key !== "date" && key !== "value");
-    }, [sortedData]);
-
->>>>>>> 1519f84f
     const seriesStats = useMemo(
         () => computeSeriesStats(sortedData as any, lineKeys),
         [sortedData, lineKeys]
@@ -533,7 +500,6 @@
         () => createAxisBreakConfig(seriesStats),
         [seriesStats]
     );
-<<<<<<< HEAD
 
     const transformedData = useMemo(
         () => transformChartData(sortedData as any, lineKeys, axisBreak),
@@ -574,47 +540,6 @@
             return formatNumberCompactForChart(value);
         }
 
-=======
-
-    const transformedData = useMemo(
-        () => transformChartData(sortedData as any, lineKeys, axisBreak),
-        [sortedData, lineKeys, axisBreak]
-    );
-
-    const yAxisDomain = useMemo(
-        () => computeYAxisDomain(transformedData as any, lineKeys),
-        [transformedData, lineKeys]
-    );
-
-    const minActualValue = useMemo(() => {
-        if (!seriesStats.length) {
-            return Number.NaN;
-        }
-
-        const minima = seriesStats
-            .map((stat) => stat.min)
-            .filter((value) => typeof value === "number" && Number.isFinite(value));
-
-        if (!minima.length) {
-            return Number.NaN;
-        }
-        return Math.min(...numericValues);
-    }, [numericValues]);
-
-        return Math.min(0, ...minima);
-    }, [seriesStats]);
-
-    const yAxisTicks = useMemo(
-        () => (axisBreak ? generateAxisBreakTicks(minActualValue, axisBreak) : undefined),
-        [axisBreak, minActualValue]
-    );
-
-    const formatTickValue = (value: number) => {
-        if (!axisBreak) {
-            return formatNumberCompactForChart(value);
-        }
-
->>>>>>> 1519f84f
         const originalValue = axisBreak.inverse(value);
         return formatNumberCompactForChart(originalValue);
     };
