--- conflicted
+++ resolved
@@ -92,26 +92,14 @@
         };
     };
 
-<<<<<<< HEAD
     const getActiveDotProps = (key: string, index: number) => {
         const color = getLineColor(key, index);
         const isHighlighted = shouldHighlightLine(key, selectedType);
         const baseRadius = isMobile ? 4 : 5;
-=======
-    const getDotStyle = (key: string, index: number) => {
-        const color = getLineColor(key, index);
-        const isHighlighted = shouldHighlightLine(key, selectedType);
-        const baseRadius = isMobile ? 2 : 3;
->>>>>>> 6832cf67
-
         return {
             r: isHighlighted ? baseRadius + 1 : baseRadius,
             stroke: color,
-<<<<<<< HEAD
             strokeWidth: isHighlighted ? 2 : 1.5,
-=======
-            strokeWidth: isHighlighted ? 1.5 : 1,
->>>>>>> 6832cf67
             fill: '#ffffff',
         };
     };
@@ -255,18 +243,13 @@
                         isAnimationActive={false}
                     />
                     <Legend
-<<<<<<< HEAD
                         content={<CustomLegend payload={keys.filter(key => key !== "date" && key !== "value").map((key, index) => ({ value: key, type: 'line', color: getLineColor(key, index) }))} selectedType={selectedType} />}
-=======
-                        content={<CustomLegend payload={keys.filter(key => key !== "date").map((key, index) => ({ value: key, type: 'line', color: getLineColor(key, index) }))} selectedType={selectedType} />}
->>>>>>> 6832cf67
                         wrapperStyle={{
                             paddingTop: '2px', // 0px -> 2px로 약간 증가
                             position: 'relative',
                             marginTop: '-6px', // -8px -> -6px로 약간 완화
                         }}
                     />
-<<<<<<< HEAD
                     {keys.map((key, index) => {
                         if (key === "date" || key === "value") {
                             return null;
@@ -288,24 +271,6 @@
                             />
                         );
                     })}
-=======
-                    {keys.map(
-                        (key, index) =>
-                            key !== "date" && (
-                                <Line
-                                    key={key}
-                                    type="monotone"
-                                    dataKey={key}
-                                    stroke={getLineColor(key, index)}
-                                    strokeWidth={getLineStyle(key).strokeWidth}
-                                    strokeOpacity={getLineStyle(key).strokeOpacity}
-                                    strokeDasharray={getStrokePattern(key)}
-                                    dot={getDotStyle(key, index)}
-                                    activeDot={{ r: 5, strokeWidth: 1.5, stroke: getLineColor(key, index), fill: '#ffffff' }}
-                                />
-                            )
-                    )}
->>>>>>> 6832cf67
                 </LineChart>
             </ResponsiveContainer>
         </div>
