--- conflicted
+++ resolved
@@ -2,11 +2,7 @@
 
 import { usePathname, useSearchParams } from "next/navigation";
 import type { CSSProperties } from "react";
-<<<<<<< HEAD
 import { useMemo } from "react";
-=======
-import { useMemo, useRef, useEffect, useState, useCallback } from "react";
->>>>>>> 21fc1ce3
 import { TrendingUp } from "lucide-react";
 import { formatNumberWithSeparateUnit, formatChangeRate } from "@/lib/utils";
 import { Marquee } from "@/registry/magicui/marquee";
@@ -703,12 +699,8 @@
                         </div>
                         <div className="text-xs text-muted-foreground dark:text-gray-400 leading-tight px-1">최저 보통주 비중</div>
                     </div>
-<<<<<<< HEAD
             </Marquee>
-=======
-                </div>
-            </div>
->>>>>>> 21fc1ce3
+
         </section>
     );
 }