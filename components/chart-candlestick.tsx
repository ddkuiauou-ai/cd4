--- conflicted
+++ resolved
@@ -4,10 +4,7 @@
 import type {
   BusinessDay,
   CandlestickData,
-<<<<<<< HEAD
   HistogramData,
-=======
->>>>>>> dc51f24e
   IChartApi,
   Time,
 } from "lightweight-charts";
@@ -117,21 +114,11 @@
   return trimmed;
 }
 
-<<<<<<< HEAD
-=======
-const koreanDateFormatter = new Intl.DateTimeFormat("ko-KR", {
-  year: "numeric",
-  month: "long",
-  day: "numeric",
-});
-
->>>>>>> dc51f24e
 const koreanPriceFormatter = new Intl.NumberFormat("ko-KR", {
   maximumFractionDigits: 0,
   minimumFractionDigits: 0,
 });
 
-<<<<<<< HEAD
 function coerceTimeToDate(time: Time): Date | null {
   if (typeof time === "number") {
     const dateFromUnix = new Date(time * 1000);
@@ -151,36 +138,12 @@
   }
 
   if (typeof time === "object" && time !== null) {
-=======
-function formatKoreanDate(time: Time): string {
-  if (typeof time === "number") {
-    const dateFromUnix = new Date(time * 1000);
-    if (!Number.isNaN(dateFromUnix.getTime())) {
-      return koreanDateFormatter.format(dateFromUnix);
-    }
-  } else if (typeof time === "string") {
-    const [year, month, day] = time.split("-").map((part) => Number.parseInt(part, 10));
-    if (
-      Number.isInteger(year) &&
-      Number.isInteger(month) &&
-      Number.isInteger(day)
-    ) {
-      return koreanDateFormatter.format(new Date(year, month - 1, day));
-    }
-
-    const dateFromString = new Date(time);
-    if (!Number.isNaN(dateFromString.getTime())) {
-      return koreanDateFormatter.format(dateFromString);
-    }
-  } else if (typeof time === "object" && time !== null) {
->>>>>>> dc51f24e
     const businessDay = time as BusinessDay;
     if (
       Number.isInteger(businessDay.year) &&
       Number.isInteger(businessDay.month) &&
       Number.isInteger(businessDay.day)
     ) {
-<<<<<<< HEAD
       const candidate = new Date(
         businessDay.year,
         businessDay.month - 1,
@@ -232,23 +195,6 @@
   const shouldShowYear = month === 1 && day <= 5;
 
   return shouldShowYear ? `${year}/${month}/${day}` : `${month}/${day}`;
-=======
-      return koreanDateFormatter.format(
-        new Date(businessDay.year, businessDay.month - 1, businessDay.day)
-      );
-    }
-  }
-
-  if (typeof time === "string") {
-    return time;
-  }
-
-  if (typeof time === "number") {
-    return String(time);
-  }
-
-  return "";
->>>>>>> dc51f24e
 }
 
 export function CandlestickChart({ data }: CandlestickChartProps) {
@@ -346,20 +292,12 @@
           borderColor,
           timeVisible: false,
           secondsVisible: false,
-<<<<<<< HEAD
           tickMarkFormatter: (time) => formatAxisDate(time) || "",
-=======
-          tickMarkFormatter: (time) => formatKoreanDate(time) || "",
->>>>>>> dc51f24e
         },
         localization: {
           locale: "ko-KR",
           priceFormatter: (price) => koreanPriceFormatter.format(price),
-<<<<<<< HEAD
           timeFormatter: (time) => formatTooltipDate(time) || "",
-=======
-          timeFormatter: (time) => formatKoreanDate(time) || "",
->>>>>>> dc51f24e
         },
         crosshair: { mode: CrosshairMode.Normal },
         autoSize: true,
