"use client";

import { useEffect, useMemo, useRef } from "react";
import type {
  BusinessDay,
  CandlestickData,
  IChartApi,
  LineData,
  Time,
} from "lightweight-charts";
<<<<<<< HEAD
import {
  CandlestickSeries,
  ColorType,
  CrosshairMode,
  LineSeries,
  PriceScaleMode,
  createChart,
} from "lightweight-charts";
=======

import { ColorType, CrosshairMode, PriceScaleMode, createChart } from "lightweight-charts";
>>>>>>> e6ca619a

interface CandlestickPoint {
  time: string;
  open: number;
  high: number;
  low: number;
  close: number;
  volume?: number | string | bigint | null;
}

function clamp(value: number, min: number, max: number) {
  return Math.min(Math.max(value, min), max);
}

function labToRgbaString(lab: string): string | null {
  const match = lab
    .toLowerCase()
    .match(/lab\(\s*([\d.+-]+)%?\s+([\d.+-]+)\s+([\d.+-]+)(?:\s*\/\s*([\d.+-]+%?))?\s*\)/);

  if (!match) {
    return null;
  }

  const [, lRaw, aRaw, bRaw, alphaRaw] = match;

  const L = parseFloat(lRaw);
  const a = parseFloat(aRaw);
  const b = parseFloat(bRaw);

  if (!Number.isFinite(L) || !Number.isFinite(a) || !Number.isFinite(b)) {
    return null;
  }

  const epsilon = 216 / 24389;
  const kappa = 24389 / 27;
  const fy = (L + 16) / 116;
  const fx = fy + a / 500;
  const fz = fy - b / 200;

  const fx3 = fx ** 3;
  const fz3 = fz ** 3;

  const xr = fx3 > epsilon ? fx3 : (116 * fx - 16) / kappa;
  const yr = L > kappa * epsilon ? ((L + 16) / 116) ** 3 : L / kappa;
  const zr = fz3 > epsilon ? fz3 : (116 * fz - 16) / kappa;

  const refX = 0.950489;
  const refY = 1.0;
  const refZ = 1.08884;

  const X = xr * refX;
  const Y = yr * refY;
  const Z = zr * refZ;

  const rLinear = 3.2406 * X + -1.5372 * Y + -0.4986 * Z;
  const gLinear = -0.9689 * X + 1.8758 * Y + 0.0415 * Z;
  const bLinear = 0.0557 * X + -0.204 * Y + 1.057 * Z;

  const toSrgb = (channel: number) => {
    const value = channel <= 0 ? 0 : channel;
    const converted =
      value <= 0.0031308 ? 12.92 * value : 1.055 * Math.pow(value, 1 / 2.4) - 0.055;
    return Math.round(clamp(converted, 0, 1) * 255);
  };

  const r = toSrgb(rLinear);
  const g = toSrgb(gLinear);
  const blue = toSrgb(bLinear);

  if (alphaRaw) {
    const alphaValue = alphaRaw.includes("%")
      ? clamp(parseFloat(alphaRaw) / 100, 0, 1)
      : clamp(parseFloat(alphaRaw), 0, 1);
    if (!Number.isFinite(alphaValue)) {
      return `rgb(${r}, ${g}, ${blue})`;
    }
    return `rgba(${r}, ${g}, ${blue}, ${alphaValue})`;
  }

  return `rgb(${r}, ${g}, ${blue})`;
}

function normalizeColor(color: string | null | undefined, fallback: string) {
  if (!color) {
    return fallback;
  }

  const trimmed = color.trim();

  if (!trimmed) {
    return fallback;
  }

  if (trimmed.startsWith("lab(")) {
    const converted = labToRgbaString(trimmed);
    return converted ?? fallback;
  }

  return trimmed;
}

function removeTradingViewAttribution() {
  if (typeof document === "undefined") {
    return;
  }

  const nodes = document.querySelectorAll("#tv-attr-logo");
  nodes.forEach((node) => node.remove());
}

function normalizeVolumeValue(volume: CandlestickPoint["volume"]): number | null {
  if (volume === null || volume === undefined) {
    return null;
  }

  if (typeof volume === "number" && Number.isFinite(volume)) {
    return Math.max(volume, 0);
  }

  if (typeof volume === "bigint") {
    const numeric = Number(volume);
    return Number.isFinite(numeric) ? Math.max(numeric, 0) : null;
  }

  if (typeof volume === "string") {
    const numeric = Number.parseFloat(volume.replace(/,/g, ""));
    return Number.isFinite(numeric) ? Math.max(numeric, 0) : null;
  }

  return null;
}

const koreanPriceFormatter = new Intl.NumberFormat("ko-KR", {
  maximumFractionDigits: 0,
  minimumFractionDigits: 0,
});

const koreanVolumeFormatter = new Intl.NumberFormat("ko-KR", {
  notation: "compact",
  maximumFractionDigits: 1,
});

function coerceTimeToDate(time: Time): Date | null {
  if (typeof time === "number") {
    const dateFromUnix = new Date(time * 1000);
    return Number.isNaN(dateFromUnix.getTime()) ? null : dateFromUnix;
  }

  if (typeof time === "string") {
    const hyphenParts = time.split("-").map((part) => Number.parseInt(part, 10));
    if (hyphenParts.length === 3 && hyphenParts.every((value) => Number.isInteger(value))) {
      const [year, month, day] = hyphenParts;
      const candidate = new Date(year, month - 1, day);
      return Number.isNaN(candidate.getTime()) ? null : candidate;
    }

    const dateFromString = new Date(time);
    return Number.isNaN(dateFromString.getTime()) ? null : dateFromString;
  }

  if (typeof time === "object" && time !== null) {
    const businessDay = time as BusinessDay;
    if (
      Number.isInteger(businessDay.year) &&
      Number.isInteger(businessDay.month) &&
      Number.isInteger(businessDay.day)
    ) {
      const candidate = new Date(businessDay.year, businessDay.month - 1, businessDay.day);
      return Number.isNaN(candidate.getTime()) ? null : candidate;
    }
  }

  return null;
}

function formatTooltipDate(time: Time): string {
  const date = coerceTimeToDate(time);

  if (!date) {
    if (typeof time === "string") {
      return time;
    }
    if (typeof time === "number") {
      return String(time);
    }
    return "";
  }

  const year = date.getFullYear();
  const month = date.getMonth() + 1;
  const day = date.getDate();

  return `${year}년 ${month}월 ${day}일`;
}

function formatAxisDate(time: Time): string {
  const date = coerceTimeToDate(time);

  if (!date) {
    if (typeof time === "string") {
      return time;
    }
    if (typeof time === "number") {
      return String(time);
    }
    return "";
  }

  const year = date.getFullYear();
  const month = date.getMonth() + 1;
  const day = date.getDate();
  const shouldShowYear = month === 1 && day <= 5;

  return shouldShowYear ? `${year}년 ${month}월 ${day}일` : `${month}월 ${day}일`;
}

interface CandlestickChartProps {
  data: CandlestickPoint[];
}

export function CandlestickChart({ data }: CandlestickChartProps) {
  const containerRef = useRef<HTMLDivElement | null>(null);

  const { candlesticks, volumes } = useMemo(() => {
    const sanitized = data.filter((point) =>
      point.open !== null &&
      point.high !== null &&
      point.low !== null &&
      point.close !== null &&
      Number.isFinite(point.open) &&
      Number.isFinite(point.high) &&
      Number.isFinite(point.low) &&
      Number.isFinite(point.close)
    );

    const candlestickPoints: CandlestickData[] = sanitized.map((point) => ({
      time: point.time,
      open: Number(point.open),
      high: Number(point.high),
      low: Number(point.low),
      close: Number(point.close),
    }));

    const volumePoints = sanitized
      .map((point) => {
        const normalizedVolume = normalizeVolumeValue(point.volume);
<<<<<<< HEAD

        if (normalizedVolume === null) {
          return null;
        }

=======

        if (normalizedVolume === null) {
          return null;
        }

>>>>>>> e6ca619a
        return {
          time: point.time as Time,
          value: normalizedVolume,
        } satisfies LineData;
      })
      .filter((point): point is LineData => point !== null);

    return {
      candlesticks: candlestickPoints,
      volumes: volumePoints,
    };
  }, [data]);
  const hasVolumeData = volumes.length > 0;

  useEffect(() => {
    const container = containerRef.current;

    if (!container || candlesticks.length === 0) {
      return;
    }
<<<<<<< HEAD

    container.replaceChildren();
=======
>>>>>>> e6ca619a

    container.replaceChildren();
    const computedStyle = getComputedStyle(document.documentElement);
    const foreground = normalizeColor(
      computedStyle.getPropertyValue("--foreground"),
      "#111827"
    );
    const borderColor = normalizeColor(
      computedStyle.getPropertyValue("--border"),
      "rgba(148, 163, 184, 0.4)"
    );

    const chart = createChart(container, {
      layout: {
        textColor: foreground,
        background: { type: ColorType.Solid, color: "transparent" },
        panes: {
          separatorColor: "rgba(214, 0, 0, 0.35)",
          separatorHoverColor: "rgba(214, 0, 0, 0.55)",
          enableResize: false,
        },
      },
      grid: {
        horzLines: { color: "rgba(148, 163, 184, 0.16)" },
        vertLines: { color: "rgba(148, 163, 184, 0.16)" },
      },
      leftPriceScale: {
<<<<<<< HEAD
=======

>>>>>>> e6ca619a
        visible: hasVolumeData,
        borderColor,
      },
      rightPriceScale: { borderColor },
      timeScale: {
        borderColor,
        timeVisible: false,
        secondsVisible: false,
        rightOffset: 0,
        fixLeftEdge: true,
        fixRightEdge: true,
        tickMarkFormatter: (time) => formatAxisDate(time) || "",
      },
      localization: {
        locale: "ko-KR",
        priceFormatter: (price) => koreanPriceFormatter.format(price),
        timeFormatter: (time) => formatTooltipDate(time) || "",
      },
      crosshair: { mode: CrosshairMode.Normal },
      autoSize: true,
    });

<<<<<<< HEAD
    const candlestickSeries = chart.addSeries(CandlestickSeries, {
=======
    const candlestickSeries = chart.addCandlestickSeries({
>>>>>>> e6ca619a
      upColor: "#D60000",
      downColor: "#0051C7",
      borderUpColor: "#B80000",
      borderDownColor: "#003C9D",
      wickUpColor: "#D60000",
      wickDownColor: "#0051C7",
      priceFormat: { type: "price", precision: 0, minMove: 1 },
      priceScaleId: "right",
    });

    candlestickSeries.setData(candlesticks);

    candlestickSeries
      .priceScale()
      .applyOptions({
        borderColor,
        mode: PriceScaleMode.Normal,
        autoScale: true,
        scaleMargins: {
          top: 0.1,
          bottom: hasVolumeData ? 0.3 : 0.1,
        },
        position: "right",
      });

    let resizeObserver: ResizeObserver | undefined;

    if (hasVolumeData) {
      const volumePane = chart.addPane();
      volumePane.setHeight(136);
      volumePane.setStretchFactor(0.32);
      volumePane.moveTo(1);

<<<<<<< HEAD
      const volumeSeries = volumePane.addSeries(LineSeries, {
=======
      const volumeSeries = volumePane.addLineSeries({
>>>>>>> e6ca619a
        priceFormat: {
          type: "custom",
          minMove: 1,
          formatter: (value: number) =>
            koreanVolumeFormatter.format(Math.max(value, 0)),
        },
        priceLineVisible: false,
        lastValueVisible: true,
        crosshairMarkerVisible: true,
        lineWidth: 2,
        color: "rgba(214, 0, 0, 0.85)",
        priceScaleId: "volume",
        pointMarkersVisible: false,
      });

      volumeSeries.setData(volumes);

      chart
        .priceScale("volume", 1)
        .applyOptions({
          borderColor,
          mode: PriceScaleMode.Normal,
          autoScale: true,
          position: "left",
          scaleMargins: {
            top: 0.1,
            bottom: 0,
          },
        });
    }

    const firstVisibleTime = candlesticks[0]?.time;
    const lastVisibleTime = candlesticks[candlesticks.length - 1]?.time;

    if (firstVisibleTime && lastVisibleTime) {
      requestAnimationFrame(() => {
        chart.timeScale().setVisibleRange({
          from: firstVisibleTime as Time,
          to: lastVisibleTime as Time,
        });
      });
    } else {
      chart.timeScale().fitContent();
    }

    if (typeof ResizeObserver !== "undefined") {
      resizeObserver = new ResizeObserver((entries) => {
        const entry = entries[0];

        if (!entry) {
          return;
        }

        chart.applyOptions({
          width: entry.contentRect.width,
          height: entry.contentRect.height,
        });
      });

      resizeObserver.observe(container);
    }

    removeTradingViewAttribution();

    return () => {
      resizeObserver?.disconnect();

      try {
        chart.remove();
      } catch (error) {
        if (!(error instanceof Error && error.name === "NotFoundError")) {
          console.error("Failed to dispose lightweight chart:", error);
        }
      }
    };
  }, [candlesticks, hasVolumeData, volumes]);


  if (!candlesticks.length) {
    return (
      <div className="flex h-[320px] w-full items-center justify-center rounded-xl border border-dashed border-border/60 bg-background/60 text-sm text-muted-foreground sm:h-[340px] md:h-[380px] lg:h-[420px]">
        최근 한 달간의 캔들 데이터가 없습니다.
      </div>
    );
  }

  return (
    <div className="relative h-[320px] w-full overflow-hidden rounded-xl border border-border/60 bg-background/80 sm:h-[340px] md:h-[380px] lg:h-[420px]">
      <div ref={containerRef} className="absolute inset-0" />
    </div>
  );
}<|MERGE_RESOLUTION|>--- conflicted
+++ resolved
@@ -8,7 +8,6 @@
   LineData,
   Time,
 } from "lightweight-charts";
-<<<<<<< HEAD
 import {
   CandlestickSeries,
   ColorType,
@@ -17,10 +16,6 @@
   PriceScaleMode,
   createChart,
 } from "lightweight-charts";
-=======
-
-import { ColorType, CrosshairMode, PriceScaleMode, createChart } from "lightweight-charts";
->>>>>>> e6ca619a
 
 interface CandlestickPoint {
   time: string;
@@ -267,19 +262,10 @@
     const volumePoints = sanitized
       .map((point) => {
         const normalizedVolume = normalizeVolumeValue(point.volume);
-<<<<<<< HEAD
 
         if (normalizedVolume === null) {
           return null;
         }
-
-=======
-
-        if (normalizedVolume === null) {
-          return null;
-        }
-
->>>>>>> e6ca619a
         return {
           time: point.time as Time,
           value: normalizedVolume,
@@ -300,12 +286,8 @@
     if (!container || candlesticks.length === 0) {
       return;
     }
-<<<<<<< HEAD
 
     container.replaceChildren();
-=======
->>>>>>> e6ca619a
-
     container.replaceChildren();
     const computedStyle = getComputedStyle(document.documentElement);
     const foreground = normalizeColor(
@@ -332,10 +314,6 @@
         vertLines: { color: "rgba(148, 163, 184, 0.16)" },
       },
       leftPriceScale: {
-<<<<<<< HEAD
-=======
-
->>>>>>> e6ca619a
         visible: hasVolumeData,
         borderColor,
       },
@@ -358,11 +336,7 @@
       autoSize: true,
     });
 
-<<<<<<< HEAD
     const candlestickSeries = chart.addSeries(CandlestickSeries, {
-=======
-    const candlestickSeries = chart.addCandlestickSeries({
->>>>>>> e6ca619a
       upColor: "#D60000",
       downColor: "#0051C7",
       borderUpColor: "#B80000",
@@ -396,11 +370,7 @@
       volumePane.setStretchFactor(0.32);
       volumePane.moveTo(1);
 
-<<<<<<< HEAD
       const volumeSeries = volumePane.addSeries(LineSeries, {
-=======
-      const volumeSeries = volumePane.addLineSeries({
->>>>>>> e6ca619a
         priceFormat: {
           type: "custom",
           minMove: 1,
