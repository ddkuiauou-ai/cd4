--- conflicted
+++ resolved
@@ -9,10 +9,6 @@
   Time,
 } from "lightweight-charts";
 import {
-<<<<<<< HEAD
-=======
-  AreaSeries,
->>>>>>> 33efac9d
   CandlestickSeries,
   ColorType,
   CrosshairMode,
@@ -228,13 +224,10 @@
   const shouldShowYear = month === 1 && day <= 5;
 
   return shouldShowYear ? `${year}년 ${month}월 ${day}일` : `${month}월 ${day}일`;
-<<<<<<< HEAD
 }
 
 interface CandlestickChartProps {
   data: CandlestickPoint[];
-=======
->>>>>>> 33efac9d
 }
 
 export function CandlestickChart({ data }: CandlestickChartProps) {
@@ -253,14 +246,8 @@
       Number.isFinite(point.close)
     );
 
-<<<<<<< HEAD
     const upVolumeColor = "rgba(38, 166, 154, 0.8)";
     const downVolumeColor = "rgba(239, 83, 80, 0.8)";
-=======
-    const upVolumeColor = "rgba(214, 0, 0, 0.55)";
-    const downVolumeColor = "rgba(0, 81, 199, 0.55)";
->>>>>>> 33efac9d
-
     const candlestickPoints: CandlestickData[] = sanitized.map((point) => ({
       time: point.time,
       open: Number(point.open),
@@ -390,7 +377,6 @@
         priceFormat: { type: "price", precision: 0, minMove: 1 },
       } as const;
 
-<<<<<<< HEAD
       let candlestickSeries: ReturnType<IChartApi["addCandlestickSeries"]> | null = null;
       let volumeSeries: ReturnType<IChartApi["addHistogramSeries"]> | null = null;
 
@@ -408,49 +394,7 @@
         }
       }
 
-=======
-      const areaOptions = {
-        lineColor: "#D60000",
-        topColor: "rgba(214, 0, 0, 0.25)",
-        bottomColor: "rgba(214, 0, 0, 0.04)",
-        lineWidth: 2,
-        priceFormat: { type: "price", precision: 0, minMove: 1 },
-      } as const;
-
-      let areaSeriesInstance: ReturnType<IChartApi["addAreaSeries"]> | null = null;
-      let candlestickSeries: ReturnType<IChartApi["addCandlestickSeries"]> | null = null;
-      let volumeSeries: ReturnType<IChartApi["addHistogramSeries"]> | null = null;
-
-      if (pricePane && typeof pricePane.addSeries === "function") {
-        try {
-          areaSeriesInstance = pricePane.addSeries(
-            AreaSeries,
-            areaOptions
-          ) as ReturnType<IChartApi["addAreaSeries"]>;
-        } catch (error) {
-          console.error("Failed to add area series to price pane:", error);
-        }
-      }
-
-      if (!areaSeriesInstance && typeof chart.addAreaSeries === "function") {
-        areaSeriesInstance = chart.addAreaSeries(areaOptions);
-      }
-
-      if (pricePane && typeof pricePane.addSeries === "function") {
-        try {
-          candlestickSeries = pricePane.addSeries(
-            CandlestickSeries,
-            candlestickOptions
-          ) as ReturnType<IChartApi["addCandlestickSeries"]>;
-        } catch (error) {
-          console.error(
-            "Failed to add candlestick series to price pane:",
-            error
-          );
-        }
-      }
-
->>>>>>> 33efac9d
+
       if (!candlestickSeries) {
         if (typeof chart.addCandlestickSeries === "function") {
           candlestickSeries = chart.addCandlestickSeries(candlestickOptions);
@@ -492,7 +436,6 @@
         scaleMargins: { top: 0.15, bottom: hasVolumeSeries ? 0.08 : 0.15 },
       });
 
-<<<<<<< HEAD
       if (hasVolumeSeries) {
         const histogramOptions: Parameters<IChartApi["addHistogramSeries"]>[0] = {
           priceFormat: { type: "volume", precision: 0, minMove: 1 },
@@ -575,85 +518,6 @@
         });
       } else {
         chart.timeScale().fitContent();
-=======
-      if (areaSeriesInstance) {
-        areaSeriesInstance.priceScale().applyOptions({
-          scaleMargins: { top: 0.2, bottom: hasVolumeSeries ? 0.12 : 0.2 },
-        });
-      }
-
-      if (hasVolumeSeries) {
-        const histogramOptions: Parameters<IChartApi["addHistogramSeries"]>[0] = {
-          priceFormat: { type: "volume", precision: 0, minMove: 1 },
-          priceLineVisible: false,
-          lastValueVisible: false,
-          baseLineVisible: false,
-        };
-
-        if (volumePane && typeof volumePane.addSeries === "function") {
-          try {
-            volumeSeries = volumePane.addSeries(
-              HistogramSeries,
-              histogramOptions
-            ) as ReturnType<IChartApi["addHistogramSeries"]>;
-          } catch (error) {
-            console.error(
-              "Failed to add histogram series to volume pane:",
-              error
-            );
-          }
-        }
-
-        if (!volumeSeries) {
-          if (typeof chart.addHistogramSeries === "function") {
-            volumeSeries = chart.addHistogramSeries({
-              ...histogramOptions,
-              priceScaleId: "volume",
-            });
-          } else {
-            const chartWithSeries = chart as unknown as {
-              addSeries?: (
-                ctor: unknown,
-                options: Parameters<IChartApi["addHistogramSeries"]>[0]
-              ) => ReturnType<IChartApi["addHistogramSeries"]>;
-            };
-
-            if (typeof chartWithSeries.addSeries === "function") {
-              try {
-                volumeSeries = chartWithSeries.addSeries(
-                  HistogramSeries,
-                  {
-                    ...histogramOptions,
-                    priceScaleId: "volume",
-                  }
-                ) as ReturnType<IChartApi["addHistogramSeries"]>;
-              } catch (error) {
-                console.error(
-                  "Failed to dynamically add histogram series:",
-                  error
-                );
-              }
-            }
-          }
-        }
-
-        if (volumeSeries) {
-          volumeSeries.priceScale().applyOptions({
-            scaleMargins: { top: 0.15, bottom: 0 },
-            autoScale: true,
-          });
-
-          volumeSeries.setData(volumes);
-        } else {
-          console.error(
-            "Unable to create volume histogram series with the current lightweight-charts build."
-          );
-        }
-      }
-
-      if (areaSeriesInstance) {
-        areaSeriesInstance.setData(area);
->>>>>>> 33efac9d
       }
 
       candlestickSeries.setData(candlesticks);
