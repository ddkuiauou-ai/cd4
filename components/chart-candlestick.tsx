"use client";

import { useEffect, useMemo, useRef } from "react";
import type {
  BusinessDay,
  CandlestickData,
  IChartApi,
  LineData,
  Time,
} from "lightweight-charts";
<<<<<<< HEAD
import { ColorType, CrosshairMode, PriceScaleMode, createChart } from "lightweight-charts";
=======
import {
  CandlestickSeries,
  ColorType,
  CrosshairMode,
  LineSeries,
  PriceScaleMode,
  createChart,
} from "lightweight-charts";
>>>>>>> 69ac94bc

interface CandlestickPoint {
  time: string;
  open: number;
  high: number;
  low: number;
  close: number;
  volume?: number | string | bigint | null;
}

<<<<<<< HEAD
=======
interface ChartContext {
  chart: IChartApi;
  candlestickSeries: ReturnType<IChartApi["addCandlestickSeries"]>;
  volumeSeries: ReturnType<IChartApi["addLineSeries"]> | null;
  resizeObserver: ResizeObserver | null;
}

>>>>>>> 69ac94bc
function clamp(value: number, min: number, max: number) {
  return Math.min(Math.max(value, min), max);
}

function labToRgbaString(lab: string): string | null {
  const match = lab
    .toLowerCase()
    .match(/lab\(\s*([\d.+-]+)%?\s+([\d.+-]+)\s+([\d.+-]+)(?:\s*\/\s*([\d.+-]+%?))?\s*\)/);

  if (!match) {
    return null;
  }

  const [, lRaw, aRaw, bRaw, alphaRaw] = match;

  const L = parseFloat(lRaw);
  const a = parseFloat(aRaw);
  const b = parseFloat(bRaw);

  if (!Number.isFinite(L) || !Number.isFinite(a) || !Number.isFinite(b)) {
    return null;
  }

  const epsilon = 216 / 24389;
  const kappa = 24389 / 27;
  const fy = (L + 16) / 116;
  const fx = fy + a / 500;
  const fz = fy - b / 200;

  const fx3 = fx ** 3;
  const fz3 = fz ** 3;

  const xr = fx3 > epsilon ? fx3 : (116 * fx - 16) / kappa;
  const yr = L > kappa * epsilon ? ((L + 16) / 116) ** 3 : L / kappa;
  const zr = fz3 > epsilon ? fz3 : (116 * fz - 16) / kappa;

  const refX = 0.950489;
  const refY = 1.0;
  const refZ = 1.08884;

  const X = xr * refX;
  const Y = yr * refY;
  const Z = zr * refZ;

  const rLinear = 3.2406 * X + -1.5372 * Y + -0.4986 * Z;
  const gLinear = -0.9689 * X + 1.8758 * Y + 0.0415 * Z;
  const bLinear = 0.0557 * X + -0.204 * Y + 1.057 * Z;

  const toSrgb = (channel: number) => {
    const value = channel <= 0 ? 0 : channel;
    const converted =
      value <= 0.0031308 ? 12.92 * value : 1.055 * Math.pow(value, 1 / 2.4) - 0.055;
    return Math.round(clamp(converted, 0, 1) * 255);
  };

  const r = toSrgb(rLinear);
  const g = toSrgb(gLinear);
  const blue = toSrgb(bLinear);

  if (alphaRaw) {
    const alphaValue = alphaRaw.includes("%")
      ? clamp(parseFloat(alphaRaw) / 100, 0, 1)
      : clamp(parseFloat(alphaRaw), 0, 1);
    if (!Number.isFinite(alphaValue)) {
      return `rgb(${r}, ${g}, ${blue})`;
    }
    return `rgba(${r}, ${g}, ${blue}, ${alphaValue})`;
  }

  return `rgb(${r}, ${g}, ${blue})`;
}

function normalizeColor(color: string | null | undefined, fallback: string) {
  if (!color) {
    return fallback;
  }

  const trimmed = color.trim();

  if (!trimmed) {
    return fallback;
  }

  if (trimmed.startsWith("lab(")) {
    const converted = labToRgbaString(trimmed);
    return converted ?? fallback;
  }

  return trimmed;
}

function removeTradingViewAttribution() {
  if (typeof document === "undefined") {
    return;
  }

  const nodes = document.querySelectorAll("#tv-attr-logo");
  nodes.forEach((node) => node.remove());
}

function normalizeVolumeValue(volume: CandlestickPoint["volume"]): number | null {
  if (volume === null || volume === undefined) {
    return null;
  }

  if (typeof volume === "number" && Number.isFinite(volume)) {
    return Math.max(volume, 0);
  }

  if (typeof volume === "bigint") {
    const numeric = Number(volume);
    return Number.isFinite(numeric) ? Math.max(numeric, 0) : null;
  }

  if (typeof volume === "string") {
    const numeric = Number.parseFloat(volume.replace(/,/g, ""));
    return Number.isFinite(numeric) ? Math.max(numeric, 0) : null;
  }

  return null;
}

const koreanPriceFormatter = new Intl.NumberFormat("ko-KR", {
  maximumFractionDigits: 0,
  minimumFractionDigits: 0,
});

const koreanVolumeFormatter = new Intl.NumberFormat("ko-KR", {
  notation: "compact",
  maximumFractionDigits: 1,
});

function coerceTimeToDate(time: Time): Date | null {
  if (typeof time === "number") {
    const dateFromUnix = new Date(time * 1000);
    return Number.isNaN(dateFromUnix.getTime()) ? null : dateFromUnix;
  }

  if (typeof time === "string") {
    const hyphenParts = time.split("-").map((part) => Number.parseInt(part, 10));
    if (hyphenParts.length === 3 && hyphenParts.every((value) => Number.isInteger(value))) {
      const [year, month, day] = hyphenParts;
      const candidate = new Date(year, month - 1, day);
      return Number.isNaN(candidate.getTime()) ? null : candidate;
    }

    const dateFromString = new Date(time);
    return Number.isNaN(dateFromString.getTime()) ? null : dateFromString;
  }

  if (typeof time === "object" && time !== null) {
    const businessDay = time as BusinessDay;
    if (
      Number.isInteger(businessDay.year) &&
      Number.isInteger(businessDay.month) &&
      Number.isInteger(businessDay.day)
    ) {
      const candidate = new Date(businessDay.year, businessDay.month - 1, businessDay.day);
      return Number.isNaN(candidate.getTime()) ? null : candidate;
    }
  }

  return null;
}

function formatTooltipDate(time: Time): string {
  const date = coerceTimeToDate(time);

  if (!date) {
    if (typeof time === "string") {
      return time;
    }
    if (typeof time === "number") {
      return String(time);
    }
    return "";
  }

  const year = date.getFullYear();
  const month = date.getMonth() + 1;
  const day = date.getDate();

  return `${year}년 ${month}월 ${day}일`;
}

function formatAxisDate(time: Time): string {
  const date = coerceTimeToDate(time);

  if (!date) {
    if (typeof time === "string") {
      return time;
    }
    if (typeof time === "number") {
      return String(time);
    }
    return "";
  }

  const year = date.getFullYear();
  const month = date.getMonth() + 1;
  const day = date.getDate();
  const shouldShowYear = month === 1 && day <= 5;

  return shouldShowYear ? `${year}년 ${month}월 ${day}일` : `${month}월 ${day}일`;
}

interface CandlestickChartProps {
  data: CandlestickPoint[];
}

export function CandlestickChart({ data }: CandlestickChartProps) {
  const containerRef = useRef<HTMLDivElement | null>(null);

<<<<<<< HEAD
  const { candlesticks, volumes } = useMemo(() => {
=======
  const { candlesticks, volumes, hasVolumeData } = useMemo(() => {
>>>>>>> 69ac94bc
    const sanitized = data.filter((point) =>
      point.open !== null &&
      point.high !== null &&
      point.low !== null &&
      point.close !== null &&
      Number.isFinite(point.open) &&
      Number.isFinite(point.high) &&
      Number.isFinite(point.low) &&
      Number.isFinite(point.close)
    );

    const candlestickPoints: CandlestickData[] = sanitized.map((point) => ({
      time: point.time,
      open: Number(point.open),
      high: Number(point.high),
      low: Number(point.low),
      close: Number(point.close),
    }));

    const volumePoints = sanitized
      .map((point) => {
        const normalizedVolume = normalizeVolumeValue(point.volume);

        if (normalizedVolume === null) {
          return null;
        }

        return {
          time: point.time as Time,
          value: normalizedVolume,
        } satisfies LineData;
      })
      .filter((point): point is LineData => point !== null);

    return {
      candlesticks: candlestickPoints,
      volumes: volumePoints,
<<<<<<< HEAD
=======
      hasVolumeData: volumePoints.length > 0,
>>>>>>> 69ac94bc
    };
  }, [data]);
  const hasVolumeData = volumes.length > 0;

  useEffect(() => {
    const container = containerRef.current;

    if (!container || candlesticks.length === 0) {
      return;
    }

<<<<<<< HEAD
    container.replaceChildren();
=======
    const requiresVolumePane = hasVolumeData;

    let context = chartContextRef.current;

    if (context) {
      const hasVolumeSeries = Boolean(context.volumeSeries);

      if (hasVolumeSeries !== requiresVolumePane) {
        disposeChart();
        context = chartContextRef.current;
      }
    }

    if (!context) {
      const computedStyle = getComputedStyle(document.documentElement);
      const foreground = normalizeColor(
        computedStyle.getPropertyValue("--foreground"),
        "#111827"
      );
      const borderColor = normalizeColor(
        computedStyle.getPropertyValue("--border"),
        "rgba(148, 163, 184, 0.4)"
      );

      const chart = createChart(container, {
        layout: {
          textColor: foreground,
          background: { type: ColorType.Solid, color: "transparent" },
          panes: {
            separatorColor: "rgba(214, 0, 0, 0.35)",
            separatorHoverColor: "rgba(214, 0, 0, 0.55)",
            enableResize: false,
          },
        },
        grid: {
          horzLines: { color: "rgba(148, 163, 184, 0.16)" },
          vertLines: { color: "rgba(148, 163, 184, 0.16)" },
        },
        rightPriceScale: { borderColor },
        timeScale: {
          borderColor,
          timeVisible: false,
          secondsVisible: false,
          rightOffset: 0,
          fixLeftEdge: true,
          fixRightEdge: true,
          tickMarkFormatter: (time) => formatAxisDate(time) || "",
        },
        localization: {
          locale: "ko-KR",
          priceFormatter: (price) => koreanPriceFormatter.format(price),
          timeFormatter: (time) => formatTooltipDate(time) || "",
        },
        crosshair: { mode: CrosshairMode.Normal },
        autoSize: true,
      });

      const panes = typeof chart.panes === "function" ? chart.panes() : [];
      const pricePane = panes[0];

      const candlestickOptions = {
        upColor: "#D60000",
        downColor: "#0051C7",
        borderUpColor: "#B80000",
        borderDownColor: "#003C9D",
        wickUpColor: "#D60000",
        wickDownColor: "#0051C7",
        priceFormat: { type: "price", precision: 0, minMove: 1 },
      } as const;

      let candlestickSeries: ReturnType<IChartApi["addCandlestickSeries"]> | null =
        null;

      if (pricePane && typeof pricePane.addSeries === "function") {
        try {
          candlestickSeries = pricePane.addSeries(
            CandlestickSeries,
            candlestickOptions
          ) as ReturnType<IChartApi["addCandlestickSeries"]>;
        } catch (error) {
          console.error(
            "Failed to add candlestick series to price pane:",
            error
          );
        }
      }

      if (!candlestickSeries) {
        if (typeof chart.addCandlestickSeries === "function") {
          candlestickSeries = chart.addCandlestickSeries(candlestickOptions);
        } else {
          const chartWithSeries = chart as unknown as {
            addSeries?: (
              ctor: unknown,
              options: typeof candlestickOptions
            ) => ReturnType<IChartApi["addCandlestickSeries"]>;
          };

          if (typeof chartWithSeries.addSeries === "function") {
            try {
              candlestickSeries = chartWithSeries.addSeries(
                CandlestickSeries,
                candlestickOptions
              ) as ReturnType<IChartApi["addCandlestickSeries"]>;
            } catch (error) {
              console.error(
                "Failed to dynamically add candlestick series:",
                error
              );
            }
          }
        }
      }

      if (!candlestickSeries) {
        console.error(
          "Unable to create candlestick series with the current lightweight-charts build."
        );
        chart.remove();
        return;
      }

      let volumeSeries: ReturnType<IChartApi["addLineSeries"]> | null = null;

      if (requiresVolumePane) {
        const lineOptions: Parameters<IChartApi["addLineSeries"]>[0] = {
          priceFormat: {
            type: "custom",
            minMove: 1,
            formatter: (value: number) =>
              koreanVolumeFormatter.format(Math.max(value, 0)),
          },
          priceLineVisible: false,
          lastValueVisible: true,
          crosshairMarkerVisible: true,
          lineWidth: 2,
          color: "rgba(214, 0, 0, 0.85)",
          priceScaleId: "volume",
          pointMarkersVisible: false,
        };

        const canAddPane = typeof chart.addPane === "function";
        if (canAddPane) {
          try {
            const pane = chart.addPane();
            pane.setHeight(136);
            pane.setStretchFactor(0.32);
            pane.moveTo(1);

            if (typeof pane.addSeries === "function") {
              volumeSeries = pane.addSeries(
                LineSeries,
                lineOptions
              ) as ReturnType<IChartApi["addLineSeries"]>;
            }
          } catch (error) {
            console.error(
              "Failed to add line series to dedicated volume pane:",
              error
            );
          }
        }

        if (!volumeSeries) {
          if (typeof chart.addLineSeries === "function") {
            volumeSeries = chart.addLineSeries(lineOptions);
          } else {
            const chartWithSeries = chart as unknown as {
              addSeries?: (
                ctor: unknown,
                options: Parameters<IChartApi["addLineSeries"]>[0]
              ) => ReturnType<IChartApi["addLineSeries"]>;
            };

            if (typeof chartWithSeries.addSeries === "function") {
              try {
                volumeSeries = chartWithSeries.addSeries(
                  LineSeries,
                  lineOptions
                ) as ReturnType<IChartApi["addLineSeries"]>;
              } catch (error) {
                console.error(
                  "Failed to dynamically add line series:",
                  error
                );
              }
            }
          }
        }


      }

      const resizeObserver =
        typeof ResizeObserver !== "undefined"
          ? new ResizeObserver((entries) => {
              const entry = entries[0];

              if (!entry) {
                return;
              }

              chart.applyOptions({
                width: entry.contentRect.width,
                height: entry.contentRect.height,
              });
            })
          : null;

      resizeObserver?.observe(container);


      context = {
        chart,
        candlestickSeries,
        volumeSeries,
        resizeObserver,
      } satisfies ChartContext;

      chartContextRef.current = context;
    }

    if (!context) {
      return;
    }
>>>>>>> 69ac94bc

    const computedStyle = getComputedStyle(document.documentElement);
    const foreground = normalizeColor(
      computedStyle.getPropertyValue("--foreground"),
      "#111827"
    );
    const borderColor = normalizeColor(
      computedStyle.getPropertyValue("--border"),
      "rgba(148, 163, 184, 0.4)"
    );

    const chart = createChart(container, {
      layout: {
        textColor: foreground,
        background: { type: ColorType.Solid, color: "transparent" },
        panes: {
          separatorColor: "rgba(214, 0, 0, 0.35)",
          separatorHoverColor: "rgba(214, 0, 0, 0.55)",
          enableResize: false,
        },
      },
      grid: {
        horzLines: { color: "rgba(148, 163, 184, 0.16)" },
        vertLines: { color: "rgba(148, 163, 184, 0.16)" },
      },
      leftPriceScale: {
<<<<<<< HEAD
        visible: hasVolumeData,
=======
        visible: true,
>>>>>>> 69ac94bc
        borderColor,
      },
      rightPriceScale: { borderColor },
      timeScale: {
        borderColor,
        timeVisible: false,
        secondsVisible: false,
        rightOffset: 0,
        fixLeftEdge: true,
        fixRightEdge: true,
        tickMarkFormatter: (time) => formatAxisDate(time) || "",
      },
      localization: {
        locale: "ko-KR",
        priceFormatter: (price) => koreanPriceFormatter.format(price),
        timeFormatter: (time) => formatTooltipDate(time) || "",
      },
      crosshair: { mode: CrosshairMode.Normal },
      autoSize: true,
    });

<<<<<<< HEAD
    const candlestickSeries = chart.addCandlestickSeries({
      upColor: "#D60000",
      downColor: "#0051C7",
      borderUpColor: "#B80000",
      borderDownColor: "#003C9D",
      wickUpColor: "#D60000",
      wickDownColor: "#0051C7",
      priceFormat: { type: "price", precision: 0, minMove: 1 },
      priceScaleId: "right",
    });

    candlestickSeries.setData(candlesticks);

    candlestickSeries
      .priceScale()
      .applyOptions({
        borderColor,
        mode: PriceScaleMode.Normal,
        autoScale: true,
        scaleMargins: {
          top: 0.1,
          bottom: hasVolumeData ? 0.3 : 0.1,
        },
        position: "right",
      });

    let resizeObserver: ResizeObserver | undefined;

    if (hasVolumeData) {
      const volumePane = chart.addPane();
      volumePane.setHeight(136);
      volumePane.setStretchFactor(0.32);
      volumePane.moveTo(1);

      const volumeSeries = volumePane.addLineSeries({
        priceFormat: {
          type: "custom",
          minMove: 1,
          formatter: (value: number) =>
            koreanVolumeFormatter.format(Math.max(value, 0)),
        },
        priceLineVisible: false,
        lastValueVisible: true,
        crosshairMarkerVisible: true,
        lineWidth: 2,
        color: "rgba(214, 0, 0, 0.85)",
        priceScaleId: "volume",
        pointMarkersVisible: false,
      });

      volumeSeries.setData(volumes);

      chart
        .priceScale("volume", 1)
        .applyOptions({
=======
    context.candlestickSeries.applyOptions({
      priceScaleId: "right",
    });

    const candleScale = context.candlestickSeries.priceScale();
    candleScale.applyOptions({
      borderColor,
      mode: PriceScaleMode.Normal,
      autoScale: true,
      scaleMargins: {
        top: 0.1,
        bottom: hasVolumeData ? 0.3 : 0.1,
      },
      position: "right",
    });

    context.candlestickSeries.setData(candlesticks);

    if (context.volumeSeries) {
      if (hasVolumeData && volumes.length > 0) {
        context.volumeSeries.setData(volumes);
        context.volumeSeries.applyOptions({
          priceScaleId: "volume",
        });
        const volumeScale = context.volumeSeries.priceScale();
        volumeScale.applyOptions({
>>>>>>> 69ac94bc
          borderColor,
          mode: PriceScaleMode.Normal,
          autoScale: true,
          position: "left",
          scaleMargins: {
            top: 0.1,
            bottom: 0,
          },
        });
<<<<<<< HEAD
=======
      } else {
        context.volumeSeries.setData([]);
      }
>>>>>>> 69ac94bc
    }

    const firstVisibleTime = candlesticks[0]?.time;
    const lastVisibleTime = candlesticks[candlesticks.length - 1]?.time;

    if (firstVisibleTime && lastVisibleTime) {
      requestAnimationFrame(() => {
        chart.timeScale().setVisibleRange({
          from: firstVisibleTime as Time,
          to: lastVisibleTime as Time,
        });
      });
    } else {
      chart.timeScale().fitContent();
    }

    if (typeof ResizeObserver !== "undefined") {
      resizeObserver = new ResizeObserver((entries) => {
        const entry = entries[0];

        if (!entry) {
          return;
        }

        chart.applyOptions({
          width: entry.contentRect.width,
          height: entry.contentRect.height,
        });
      });

      resizeObserver.observe(container);
    }

    removeTradingViewAttribution();

    return () => {
      resizeObserver?.disconnect();

      try {
        chart.remove();
      } catch (error) {
        if (!(error instanceof Error && error.name === "NotFoundError")) {
          console.error("Failed to dispose lightweight chart:", error);
        }
      }
    };
  }, [candlesticks, hasVolumeData, volumes]);


  if (!candlesticks.length) {
    return (
      <div className="flex h-[320px] w-full items-center justify-center rounded-xl border border-dashed border-border/60 bg-background/60 text-sm text-muted-foreground sm:h-[340px] md:h-[380px] lg:h-[420px]">
        최근 한 달간의 캔들 데이터가 없습니다.
      </div>
    );
  }

  return (
    <div className="relative h-[320px] w-full overflow-hidden rounded-xl border border-border/60 bg-background/80 sm:h-[340px] md:h-[380px] lg:h-[420px]">
      <div ref={containerRef} className="absolute inset-0" />
    </div>
  );
}<|MERGE_RESOLUTION|>--- conflicted
+++ resolved
@@ -8,18 +8,8 @@
   LineData,
   Time,
 } from "lightweight-charts";
-<<<<<<< HEAD
+
 import { ColorType, CrosshairMode, PriceScaleMode, createChart } from "lightweight-charts";
-=======
-import {
-  CandlestickSeries,
-  ColorType,
-  CrosshairMode,
-  LineSeries,
-  PriceScaleMode,
-  createChart,
-} from "lightweight-charts";
->>>>>>> 69ac94bc
 
 interface CandlestickPoint {
   time: string;
@@ -30,16 +20,6 @@
   volume?: number | string | bigint | null;
 }
 
-<<<<<<< HEAD
-=======
-interface ChartContext {
-  chart: IChartApi;
-  candlestickSeries: ReturnType<IChartApi["addCandlestickSeries"]>;
-  volumeSeries: ReturnType<IChartApi["addLineSeries"]> | null;
-  resizeObserver: ResizeObserver | null;
-}
-
->>>>>>> 69ac94bc
 function clamp(value: number, min: number, max: number) {
   return Math.min(Math.max(value, min), max);
 }
@@ -253,11 +233,7 @@
 export function CandlestickChart({ data }: CandlestickChartProps) {
   const containerRef = useRef<HTMLDivElement | null>(null);
 
-<<<<<<< HEAD
   const { candlesticks, volumes } = useMemo(() => {
-=======
-  const { candlesticks, volumes, hasVolumeData } = useMemo(() => {
->>>>>>> 69ac94bc
     const sanitized = data.filter((point) =>
       point.open !== null &&
       point.high !== null &&
@@ -295,10 +271,6 @@
     return {
       candlesticks: candlestickPoints,
       volumes: volumePoints,
-<<<<<<< HEAD
-=======
-      hasVolumeData: volumePoints.length > 0,
->>>>>>> 69ac94bc
     };
   }, [data]);
   const hasVolumeData = volumes.length > 0;
@@ -310,236 +282,7 @@
       return;
     }
 
-<<<<<<< HEAD
     container.replaceChildren();
-=======
-    const requiresVolumePane = hasVolumeData;
-
-    let context = chartContextRef.current;
-
-    if (context) {
-      const hasVolumeSeries = Boolean(context.volumeSeries);
-
-      if (hasVolumeSeries !== requiresVolumePane) {
-        disposeChart();
-        context = chartContextRef.current;
-      }
-    }
-
-    if (!context) {
-      const computedStyle = getComputedStyle(document.documentElement);
-      const foreground = normalizeColor(
-        computedStyle.getPropertyValue("--foreground"),
-        "#111827"
-      );
-      const borderColor = normalizeColor(
-        computedStyle.getPropertyValue("--border"),
-        "rgba(148, 163, 184, 0.4)"
-      );
-
-      const chart = createChart(container, {
-        layout: {
-          textColor: foreground,
-          background: { type: ColorType.Solid, color: "transparent" },
-          panes: {
-            separatorColor: "rgba(214, 0, 0, 0.35)",
-            separatorHoverColor: "rgba(214, 0, 0, 0.55)",
-            enableResize: false,
-          },
-        },
-        grid: {
-          horzLines: { color: "rgba(148, 163, 184, 0.16)" },
-          vertLines: { color: "rgba(148, 163, 184, 0.16)" },
-        },
-        rightPriceScale: { borderColor },
-        timeScale: {
-          borderColor,
-          timeVisible: false,
-          secondsVisible: false,
-          rightOffset: 0,
-          fixLeftEdge: true,
-          fixRightEdge: true,
-          tickMarkFormatter: (time) => formatAxisDate(time) || "",
-        },
-        localization: {
-          locale: "ko-KR",
-          priceFormatter: (price) => koreanPriceFormatter.format(price),
-          timeFormatter: (time) => formatTooltipDate(time) || "",
-        },
-        crosshair: { mode: CrosshairMode.Normal },
-        autoSize: true,
-      });
-
-      const panes = typeof chart.panes === "function" ? chart.panes() : [];
-      const pricePane = panes[0];
-
-      const candlestickOptions = {
-        upColor: "#D60000",
-        downColor: "#0051C7",
-        borderUpColor: "#B80000",
-        borderDownColor: "#003C9D",
-        wickUpColor: "#D60000",
-        wickDownColor: "#0051C7",
-        priceFormat: { type: "price", precision: 0, minMove: 1 },
-      } as const;
-
-      let candlestickSeries: ReturnType<IChartApi["addCandlestickSeries"]> | null =
-        null;
-
-      if (pricePane && typeof pricePane.addSeries === "function") {
-        try {
-          candlestickSeries = pricePane.addSeries(
-            CandlestickSeries,
-            candlestickOptions
-          ) as ReturnType<IChartApi["addCandlestickSeries"]>;
-        } catch (error) {
-          console.error(
-            "Failed to add candlestick series to price pane:",
-            error
-          );
-        }
-      }
-
-      if (!candlestickSeries) {
-        if (typeof chart.addCandlestickSeries === "function") {
-          candlestickSeries = chart.addCandlestickSeries(candlestickOptions);
-        } else {
-          const chartWithSeries = chart as unknown as {
-            addSeries?: (
-              ctor: unknown,
-              options: typeof candlestickOptions
-            ) => ReturnType<IChartApi["addCandlestickSeries"]>;
-          };
-
-          if (typeof chartWithSeries.addSeries === "function") {
-            try {
-              candlestickSeries = chartWithSeries.addSeries(
-                CandlestickSeries,
-                candlestickOptions
-              ) as ReturnType<IChartApi["addCandlestickSeries"]>;
-            } catch (error) {
-              console.error(
-                "Failed to dynamically add candlestick series:",
-                error
-              );
-            }
-          }
-        }
-      }
-
-      if (!candlestickSeries) {
-        console.error(
-          "Unable to create candlestick series with the current lightweight-charts build."
-        );
-        chart.remove();
-        return;
-      }
-
-      let volumeSeries: ReturnType<IChartApi["addLineSeries"]> | null = null;
-
-      if (requiresVolumePane) {
-        const lineOptions: Parameters<IChartApi["addLineSeries"]>[0] = {
-          priceFormat: {
-            type: "custom",
-            minMove: 1,
-            formatter: (value: number) =>
-              koreanVolumeFormatter.format(Math.max(value, 0)),
-          },
-          priceLineVisible: false,
-          lastValueVisible: true,
-          crosshairMarkerVisible: true,
-          lineWidth: 2,
-          color: "rgba(214, 0, 0, 0.85)",
-          priceScaleId: "volume",
-          pointMarkersVisible: false,
-        };
-
-        const canAddPane = typeof chart.addPane === "function";
-        if (canAddPane) {
-          try {
-            const pane = chart.addPane();
-            pane.setHeight(136);
-            pane.setStretchFactor(0.32);
-            pane.moveTo(1);
-
-            if (typeof pane.addSeries === "function") {
-              volumeSeries = pane.addSeries(
-                LineSeries,
-                lineOptions
-              ) as ReturnType<IChartApi["addLineSeries"]>;
-            }
-          } catch (error) {
-            console.error(
-              "Failed to add line series to dedicated volume pane:",
-              error
-            );
-          }
-        }
-
-        if (!volumeSeries) {
-          if (typeof chart.addLineSeries === "function") {
-            volumeSeries = chart.addLineSeries(lineOptions);
-          } else {
-            const chartWithSeries = chart as unknown as {
-              addSeries?: (
-                ctor: unknown,
-                options: Parameters<IChartApi["addLineSeries"]>[0]
-              ) => ReturnType<IChartApi["addLineSeries"]>;
-            };
-
-            if (typeof chartWithSeries.addSeries === "function") {
-              try {
-                volumeSeries = chartWithSeries.addSeries(
-                  LineSeries,
-                  lineOptions
-                ) as ReturnType<IChartApi["addLineSeries"]>;
-              } catch (error) {
-                console.error(
-                  "Failed to dynamically add line series:",
-                  error
-                );
-              }
-            }
-          }
-        }
-
-
-      }
-
-      const resizeObserver =
-        typeof ResizeObserver !== "undefined"
-          ? new ResizeObserver((entries) => {
-              const entry = entries[0];
-
-              if (!entry) {
-                return;
-              }
-
-              chart.applyOptions({
-                width: entry.contentRect.width,
-                height: entry.contentRect.height,
-              });
-            })
-          : null;
-
-      resizeObserver?.observe(container);
-
-
-      context = {
-        chart,
-        candlestickSeries,
-        volumeSeries,
-        resizeObserver,
-      } satisfies ChartContext;
-
-      chartContextRef.current = context;
-    }
-
-    if (!context) {
-      return;
-    }
->>>>>>> 69ac94bc
-
     const computedStyle = getComputedStyle(document.documentElement);
     const foreground = normalizeColor(
       computedStyle.getPropertyValue("--foreground"),
@@ -565,11 +308,8 @@
         vertLines: { color: "rgba(148, 163, 184, 0.16)" },
       },
       leftPriceScale: {
-<<<<<<< HEAD
+
         visible: hasVolumeData,
-=======
-        visible: true,
->>>>>>> 69ac94bc
         borderColor,
       },
       rightPriceScale: { borderColor },
@@ -591,7 +331,6 @@
       autoSize: true,
     });
 
-<<<<<<< HEAD
     const candlestickSeries = chart.addCandlestickSeries({
       upColor: "#D60000",
       downColor: "#0051C7",
@@ -647,34 +386,6 @@
       chart
         .priceScale("volume", 1)
         .applyOptions({
-=======
-    context.candlestickSeries.applyOptions({
-      priceScaleId: "right",
-    });
-
-    const candleScale = context.candlestickSeries.priceScale();
-    candleScale.applyOptions({
-      borderColor,
-      mode: PriceScaleMode.Normal,
-      autoScale: true,
-      scaleMargins: {
-        top: 0.1,
-        bottom: hasVolumeData ? 0.3 : 0.1,
-      },
-      position: "right",
-    });
-
-    context.candlestickSeries.setData(candlesticks);
-
-    if (context.volumeSeries) {
-      if (hasVolumeData && volumes.length > 0) {
-        context.volumeSeries.setData(volumes);
-        context.volumeSeries.applyOptions({
-          priceScaleId: "volume",
-        });
-        const volumeScale = context.volumeSeries.priceScale();
-        volumeScale.applyOptions({
->>>>>>> 69ac94bc
           borderColor,
           mode: PriceScaleMode.Normal,
           autoScale: true,
@@ -684,12 +395,6 @@
             bottom: 0,
           },
         });
-<<<<<<< HEAD
-=======
-      } else {
-        context.volumeSeries.setData([]);
-      }
->>>>>>> 69ac94bc
     }
 
     const firstVisibleTime = candlesticks[0]?.time;
