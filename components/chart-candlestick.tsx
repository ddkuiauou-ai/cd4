--- conflicted
+++ resolved
@@ -114,7 +114,6 @@
   return trimmed;
 }
 
-<<<<<<< HEAD
 function removeTradingViewAttribution() {
   if (typeof document === "undefined") {
     return;
@@ -124,8 +123,6 @@
   nodes.forEach((node) => node.remove());
 }
 
-=======
->>>>>>> 0c8c0a42
 const koreanPriceFormatter = new Intl.NumberFormat("ko-KR", {
   maximumFractionDigits: 0,
   minimumFractionDigits: 0,
@@ -326,27 +323,6 @@
 
       let series: ReturnType<IChartApi["addCandlestickSeries"]> | null = null;
       let volumeSeries: ReturnType<IChartApi["addHistogramSeries"]> | null = null;
-<<<<<<< HEAD
-=======
-
-      const removeAttribution = () => {
-        if (typeof document === "undefined") {
-          return;
-        }
-
-        const nodes = document.querySelectorAll("#tv-attr-logo");
-        nodes.forEach((node) => node.remove());
-      };
-
-      const removeAttribution = () => {
-        if (typeof document === "undefined") {
-          return;
-        }
-
-        const nodes = document.querySelectorAll("#tv-attr-logo");
-        nodes.forEach((node) => node.remove());
-      };
->>>>>>> 0c8c0a42
 
       if (typeof chart.addCandlestickSeries === "function") {
         series = chart.addCandlestickSeries(seriesOptions);
@@ -443,19 +419,13 @@
       resizeObserver.observe(containerRef.current);
       chartRef.current = chart;
 
-<<<<<<< HEAD
       removeTradingViewAttribution();
 
       if (typeof MutationObserver !== "undefined") {
         mutationObserver = new MutationObserver(() =>
           removeTradingViewAttribution()
         );
-=======
-      removeAttribution();
-
-      if (typeof MutationObserver !== "undefined") {
-        mutationObserver = new MutationObserver(() => removeAttribution());
->>>>>>> 0c8c0a42
+
 
         if (containerRef.current) {
           mutationObserver.observe(containerRef.current, {
