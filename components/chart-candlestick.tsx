"use client";

import { useEffect, useMemo, useRef } from "react";
import type {
  BusinessDay,
  CandlestickData,
  HistogramData,
  IChartApi,
  Time,
} from "lightweight-charts";
import { ColorType, CrosshairMode, createChart } from "lightweight-charts";

const VOLUME_SCALE_ID = "volume";

interface CandlestickPoint {
  time: string;
  open: number;
  high: number;
  low: number;
  close: number;
<<<<<<< HEAD
  volume?: number | string | bigint | null;
=======
  volume?: number | null;
>>>>>>> 017a3261
}

interface CandlestickChartProps {
  data: CandlestickPoint[];
}

function clamp(value: number, min: number, max: number) {
  return Math.min(Math.max(value, min), max);
}

function labToRgbaString(lab: string): string | null {
  const match = lab
    .toLowerCase()
    .match(/lab\(\s*([\d.+-]+)%?\s+([\d.+-]+)\s+([\d.+-]+)(?:\s*\/\s*([\d.+-]+%?))?\s*\)/);

  if (!match) {
    return null;
  }

  const [, lRaw, aRaw, bRaw, alphaRaw] = match;

  const L = parseFloat(lRaw);
  const a = parseFloat(aRaw);
  const b = parseFloat(bRaw);

  if (!Number.isFinite(L) || !Number.isFinite(a) || !Number.isFinite(b)) {
    return null;
  }

  const epsilon = 216 / 24389;
  const kappa = 24389 / 27;
  const fy = (L + 16) / 116;
  const fx = fy + a / 500;
  const fz = fy - b / 200;

  const fx3 = fx ** 3;
  const fz3 = fz ** 3;

  const xr = fx3 > epsilon ? fx3 : (116 * fx - 16) / kappa;
  const yr = L > kappa * epsilon ? ((L + 16) / 116) ** 3 : L / kappa;
  const zr = fz3 > epsilon ? fz3 : (116 * fz - 16) / kappa;

  const refX = 0.950489;
  const refY = 1.0;
  const refZ = 1.08884;

  const X = xr * refX;
  const Y = yr * refY;
  const Z = zr * refZ;

  const rLinear = 3.2406 * X + -1.5372 * Y + -0.4986 * Z;
  const gLinear = -0.9689 * X + 1.8758 * Y + 0.0415 * Z;
  const bLinear = 0.0557 * X + -0.204 * Y + 1.057 * Z;

  const toSrgb = (channel: number) => {
    const value = channel <= 0 ? 0 : channel;
    const converted =
      value <= 0.0031308 ? 12.92 * value : 1.055 * Math.pow(value, 1 / 2.4) - 0.055;
    return Math.round(clamp(converted, 0, 1) * 255);
  };

  const r = toSrgb(rLinear);
  const g = toSrgb(gLinear);
  const blue = toSrgb(bLinear);

  if (alphaRaw) {
    const alphaValue = alphaRaw.includes("%")
      ? clamp(parseFloat(alphaRaw) / 100, 0, 1)
      : clamp(parseFloat(alphaRaw), 0, 1);
    if (!Number.isFinite(alphaValue)) {
      return `rgb(${r}, ${g}, ${blue})`;
    }
    return `rgba(${r}, ${g}, ${blue}, ${alphaValue})`;
  }

  return `rgb(${r}, ${g}, ${blue})`;
}

function normalizeColor(color: string | null | undefined, fallback: string) {
  if (!color) {
    return fallback;
  }

  const trimmed = color.trim();

  if (!trimmed) {
    return fallback;
  }

  if (trimmed.startsWith("lab(")) {
    const converted = labToRgbaString(trimmed);
    return converted ?? fallback;
  }

  return trimmed;
}

function removeTradingViewAttribution() {
  if (typeof document === "undefined") {
    return;
  }

  const nodes = document.querySelectorAll("#tv-attr-logo");
  nodes.forEach((node) => node.remove());
}

<<<<<<< HEAD
function normalizeVolumeValue(volume: CandlestickPoint["volume"]): number | null {
  if (volume === null || volume === undefined) {
    return null;
  }

  if (typeof volume === "number" && Number.isFinite(volume)) {
    return Math.max(volume, 0);
  }

  if (typeof volume === "bigint") {
    const numeric = Number(volume);
    return Number.isFinite(numeric) ? Math.max(numeric, 0) : null;
  }

  if (typeof volume === "string") {
    const numeric = Number.parseFloat(volume.replace(/,/g, ""));
    return Number.isFinite(numeric) ? Math.max(numeric, 0) : null;
  }

  return null;
}

=======
>>>>>>> 017a3261
const koreanPriceFormatter = new Intl.NumberFormat("ko-KR", {
  maximumFractionDigits: 0,
  minimumFractionDigits: 0,
});

function coerceTimeToDate(time: Time): Date | null {
  if (typeof time === "number") {
    const dateFromUnix = new Date(time * 1000);
    return Number.isNaN(dateFromUnix.getTime()) ? null : dateFromUnix;
  }

  if (typeof time === "string") {
    const hyphenParts = time.split("-").map((part) => Number.parseInt(part, 10));
    if (hyphenParts.length === 3 && hyphenParts.every((value) => Number.isInteger(value))) {
      const [year, month, day] = hyphenParts;
      const candidate = new Date(year, month - 1, day);
      return Number.isNaN(candidate.getTime()) ? null : candidate;
    }

    const dateFromString = new Date(time);
    return Number.isNaN(dateFromString.getTime()) ? null : dateFromString;
  }

  if (typeof time === "object" && time !== null) {
    const businessDay = time as BusinessDay;
    if (
      Number.isInteger(businessDay.year) &&
      Number.isInteger(businessDay.month) &&
      Number.isInteger(businessDay.day)
    ) {
      const candidate = new Date(
        businessDay.year,
        businessDay.month - 1,
        businessDay.day
      );
      return Number.isNaN(candidate.getTime()) ? null : candidate;
    }
  }

  return null;
}

function formatTooltipDate(time: Time): string {
  const date = coerceTimeToDate(time);

  if (!date) {
    if (typeof time === "string") {
      return time;
    }
    if (typeof time === "number") {
      return String(time);
    }
    return "";
  }

  const year = String(date.getFullYear()).slice(-2);
  const month = date.getMonth() + 1;
  const day = date.getDate();

  return `${year}.${month}.${day}`;
}

function formatAxisDate(time: Time): string {
  const date = coerceTimeToDate(time);

  if (!date) {
    if (typeof time === "string") {
      return time;
    }
    if (typeof time === "number") {
      return String(time);
    }
    return "";
  }

  const year = String(date.getFullYear()).slice(-2);
  const month = date.getMonth() + 1;
  const day = date.getDate();
  const shouldShowYear = month === 1 && day <= 5;

  return shouldShowYear ? `${year}/${month}/${day}` : `${month}/${day}`;
}

export function CandlestickChart({ data }: CandlestickChartProps) {
  const containerRef = useRef<HTMLDivElement | null>(null);
  const chartRef = useRef<IChartApi | null>(null);

<<<<<<< HEAD
  const { candlesticks, volumes, hasVolumeData } = useMemo(() => {
=======
  const { candlesticks, volumes } = useMemo(() => {
>>>>>>> 017a3261
    const sanitized = data.filter((point) =>
      point.open !== null &&
      point.high !== null &&
      point.low !== null &&
      point.close !== null &&
      Number.isFinite(point.open) &&
      Number.isFinite(point.high) &&
      Number.isFinite(point.low) &&
      Number.isFinite(point.close)
    );

    const upVolumeColor = "rgba(214, 0, 0, 0.45)";
    const downVolumeColor = "rgba(0, 81, 199, 0.45)";

    const candlestickPoints: CandlestickData[] = sanitized.map((point) => ({
      time: point.time,
      open: Number(point.open),
      high: Number(point.high),
      low: Number(point.low),
      close: Number(point.close),
    }));

<<<<<<< HEAD
    let hasVolume = false;

    const volumePoints: HistogramData[] = sanitized.map((point) => {
      const open = Number(point.open);
      const close = Number(point.close);
      const normalizedVolume = normalizeVolumeValue(point.volume) ?? 0;

      if (!hasVolume && normalizedVolume > 0) {
        hasVolume = true;
      }

      return {
        time: point.time as Time,
        value: normalizedVolume,
=======
    const volumePoints: HistogramData[] = sanitized.map((point) => {
      const open = Number(point.open);
      const close = Number(point.close);
      const volumeValue = Number.isFinite(point.volume)
        ? Number(point.volume)
        : 0;

      return {
        time: point.time as Time,
        value: volumeValue,
>>>>>>> 017a3261
        color: close >= open ? upVolumeColor : downVolumeColor,
      };
    });

<<<<<<< HEAD
    return {
      candlesticks: candlestickPoints,
      volumes: volumePoints,
      hasVolumeData: hasVolume,
    };
=======
    return { candlesticks: candlestickPoints, volumes: volumePoints };
>>>>>>> 017a3261
  }, [data]);

  useEffect(() => {
    const container = containerRef.current;

    if (!container) {
      return;
    }

    if (!candlesticks.length) {
      chartRef.current?.remove();
      chartRef.current = null;
      return;
    }

    let resizeObserver: ResizeObserver | null = null;
    let mutationObserver: MutationObserver | null = null;
    let disposed = false;

    const setupChart = async () => {
      if (!containerRef.current) {
        return;
      }

      if (chartRef.current) {
        chartRef.current.remove();
        chartRef.current = null;
      }

      const computedStyle = getComputedStyle(document.documentElement);
      const foreground = normalizeColor(
        computedStyle.getPropertyValue("--foreground"),
        "#111827"
      );
      const borderColor = normalizeColor(
        computedStyle.getPropertyValue("--border"),
        "rgba(148, 163, 184, 0.4)"
      );

      const chart = createChart(containerRef.current, {
        layout: {
          textColor: foreground,
          background: { type: ColorType.Solid, color: "transparent" },
        },
        grid: {
          horzLines: { color: "rgba(148, 163, 184, 0.16)" },
          vertLines: { color: "rgba(148, 163, 184, 0.16)" },
        },
        rightPriceScale: { borderColor },
        timeScale: {
          borderColor,
          timeVisible: false,
          secondsVisible: false,
          tickMarkFormatter: (time) => formatAxisDate(time) || "",
        },
        localization: {
          locale: "ko-KR",
          priceFormatter: (price) => koreanPriceFormatter.format(price),
          timeFormatter: (time) => formatTooltipDate(time) || "",
        },
        crosshair: { mode: CrosshairMode.Normal },
        autoSize: true,
      });

      const seriesOptions = {
        upColor: "#D60000",
        downColor: "#0051C7",
        borderUpColor: "#B80000",
        borderDownColor: "#003C9D",
        wickUpColor: "#D60000",
        wickDownColor: "#0051C7",
      } as const;

      let series: ReturnType<IChartApi["addCandlestickSeries"]> | null = null;
      let volumeSeries: ReturnType<IChartApi["addHistogramSeries"]> | null = null;

      if (typeof chart.addCandlestickSeries === "function") {
        series = chart.addCandlestickSeries(seriesOptions);
      } else {
        const chartWithSeries = chart as unknown as {
          addSeries?: (
            ctor: unknown,
            options: typeof seriesOptions
          ) => ReturnType<IChartApi["addCandlestickSeries"]>;
        };

        if (typeof chartWithSeries.addSeries === "function") {
          try {
            const mod = await import("lightweight-charts");
            const CandlestickCtor = (mod as { CandlestickSeries?: unknown })
              .CandlestickSeries;

            if (CandlestickCtor) {
              series = chartWithSeries.addSeries(
                CandlestickCtor,
                seriesOptions
              ) as ReturnType<IChartApi["addCandlestickSeries"]>;
            }
          } catch (error) {
            console.error(
              "Failed to dynamically load candlestick series constructor:",
              error
            );
          }
        }
      }

      if (disposed) {
        chart.remove();
        return;
      }

      if (!series) {
        console.error(
          "Unable to create candlestick series with the current lightweight-charts build."
        );
        chart.remove();
        return;
      }

<<<<<<< HEAD
      const hasVolumeSeries = hasVolumeData && volumes.length > 0;

      series.priceScale().applyOptions({
        scaleMargins: hasVolumeSeries
          ? {
              top: 0.1,
              bottom: 0.25,
            }
          : {
              top: 0.1,
              bottom: 0.1,
            },
      });

      if (hasVolumeSeries) {
        if (typeof chart.addHistogramSeries === "function") {
          volumeSeries = chart.addHistogramSeries({
            color: "rgba(148, 163, 184, 0.4)",
            priceFormat: { type: "volume" },
            priceScaleId: VOLUME_SCALE_ID,
            priceLineVisible: false,
            lastValueVisible: false,
            baseLineVisible: false,
          });
        } else {
          const chartWithSeries = chart as unknown as {
            addSeries?: (
              ctor: unknown,
              options: Parameters<IChartApi["addHistogramSeries"]>[0]
            ) => ReturnType<IChartApi["addHistogramSeries"]>;
          };

          if (typeof chartWithSeries.addSeries === "function") {
            try {
              const mod = await import("lightweight-charts");
              const HistogramCtor = (mod as { HistogramSeries?: unknown })
                .HistogramSeries;

              if (HistogramCtor) {
                volumeSeries = chartWithSeries.addSeries(HistogramCtor, {
                  color: "rgba(148, 163, 184, 0.4)",
                  priceFormat: { type: "volume" },
                  priceScaleId: VOLUME_SCALE_ID,
                  priceLineVisible: false,
                  lastValueVisible: false,
                  baseLineVisible: false,
                }) as ReturnType<IChartApi["addHistogramSeries"]>;
              }
            } catch (error) {
              console.error(
                "Failed to dynamically load histogram series constructor:",
                error
              );
            }
          }
        }
      }

      if (hasVolumeSeries && !volumeSeries) {
        console.error(
          "Unable to create volume histogram series with the current lightweight-charts build."
        );
      }

      if (volumeSeries) {
        const volumeScaleMargins = {
          top: 0.75,
          bottom: 0,
        } as const;

        volumeSeries.priceScale().applyOptions({
          scaleMargins: volumeScaleMargins,
        });

        const volumeScale = chart.priceScale(VOLUME_SCALE_ID);
        volumeScale.applyOptions({
          scaleMargins: volumeScaleMargins,
          autoScale: true,
          visible: false,
        });

        chart.priceScale("right").applyOptions({
          scaleMargins: {
            top: 0.05,
            bottom: 0.25,
          },
        });

=======
      series.priceScale().applyOptions({
        scaleMargins: {
          top: 0.1,
          bottom: 0.3,
        },
      });

      if (typeof chart.addHistogramSeries === "function") {
        volumeSeries = chart.addHistogramSeries({
          color: "rgba(148, 163, 184, 0.4)",
          priceFormat: { type: "volume" },
          priceScaleId: "",
          priceLineVisible: false,
          lastValueVisible: false,
        });
      }

      if (volumeSeries) {
        volumeSeries.priceScale().applyOptions({
          scaleMargins: {
            top: 0.75,
            bottom: 0,
          },
        });
>>>>>>> 017a3261
        volumeSeries.setData(volumes);
      }

      series.setData(candlesticks);
      chart.timeScale().fitContent();

      resizeObserver = new ResizeObserver((entries) => {
        const entry = entries[0];
        if (!entry || disposed) {
          return;
        }

        chart.applyOptions({
          width: entry.contentRect.width,
          height: entry.contentRect.height,
        });
      });

      if (!containerRef.current || disposed) {
        resizeObserver.disconnect();
        chart.remove();
        return;
      }

      resizeObserver.observe(containerRef.current);
      chartRef.current = chart;

      removeTradingViewAttribution();

      if (typeof MutationObserver !== "undefined") {
        mutationObserver = new MutationObserver(() =>
          removeTradingViewAttribution()
        );

        if (containerRef.current) {
          mutationObserver.observe(containerRef.current, {
            childList: true,
            subtree: true,
          });
        }

        if (typeof document !== "undefined" && document.body) {
          mutationObserver.observe(document.body, {
            childList: true,
            subtree: true,
          });
        }
      }
    };

    void setupChart();

    return () => {
      disposed = true;
      resizeObserver?.disconnect();
      mutationObserver?.disconnect();
      chartRef.current?.remove();
      chartRef.current = null;
    };
<<<<<<< HEAD
  }, [candlesticks, hasVolumeData, volumes]);
=======
  }, [candlesticks, volumes]);
>>>>>>> 017a3261

  if (!candlesticks.length) {
    return (
      <div className="flex h-[320px] w-full items-center justify-center rounded-xl border border-dashed border-border/60 bg-background/60 text-sm text-muted-foreground sm:h-[340px] md:h-[380px] lg:h-[420px]">
        최근 한 달간의 캔들 데이터가 없습니다.
      </div>
    );
  }

  return (
    <div
      ref={containerRef}
      className="h-[320px] w-full sm:h-[340px] md:h-[380px] lg:h-[420px]"
    />
  );
}<|MERGE_RESOLUTION|>--- conflicted
+++ resolved
@@ -18,11 +18,7 @@
   high: number;
   low: number;
   close: number;
-<<<<<<< HEAD
   volume?: number | string | bigint | null;
-=======
-  volume?: number | null;
->>>>>>> 017a3261
 }
 
 interface CandlestickChartProps {
@@ -129,7 +125,6 @@
   nodes.forEach((node) => node.remove());
 }
 
-<<<<<<< HEAD
 function normalizeVolumeValue(volume: CandlestickPoint["volume"]): number | null {
   if (volume === null || volume === undefined) {
     return null;
@@ -151,9 +146,7 @@
 
   return null;
 }
-
-=======
->>>>>>> 017a3261
+        
 const koreanPriceFormatter = new Intl.NumberFormat("ko-KR", {
   maximumFractionDigits: 0,
   minimumFractionDigits: 0,
@@ -241,11 +234,7 @@
   const containerRef = useRef<HTMLDivElement | null>(null);
   const chartRef = useRef<IChartApi | null>(null);
 
-<<<<<<< HEAD
   const { candlesticks, volumes, hasVolumeData } = useMemo(() => {
-=======
-  const { candlesticks, volumes } = useMemo(() => {
->>>>>>> 017a3261
     const sanitized = data.filter((point) =>
       point.open !== null &&
       point.high !== null &&
@@ -268,7 +257,6 @@
       close: Number(point.close),
     }));
 
-<<<<<<< HEAD
     let hasVolume = false;
 
     const volumePoints: HistogramData[] = sanitized.map((point) => {
@@ -283,31 +271,15 @@
       return {
         time: point.time as Time,
         value: normalizedVolume,
-=======
-    const volumePoints: HistogramData[] = sanitized.map((point) => {
-      const open = Number(point.open);
-      const close = Number(point.close);
-      const volumeValue = Number.isFinite(point.volume)
-        ? Number(point.volume)
-        : 0;
-
-      return {
-        time: point.time as Time,
-        value: volumeValue,
->>>>>>> 017a3261
         color: close >= open ? upVolumeColor : downVolumeColor,
       };
     });
 
-<<<<<<< HEAD
     return {
       candlesticks: candlestickPoints,
       volumes: volumePoints,
       hasVolumeData: hasVolume,
     };
-=======
-    return { candlesticks: candlestickPoints, volumes: volumePoints };
->>>>>>> 017a3261
   }, [data]);
 
   useEffect(() => {
@@ -428,7 +400,6 @@
         return;
       }
 
-<<<<<<< HEAD
       const hasVolumeSeries = hasVolumeData && volumes.length > 0;
 
       series.priceScale().applyOptions({
@@ -517,32 +488,6 @@
           },
         });
 
-=======
-      series.priceScale().applyOptions({
-        scaleMargins: {
-          top: 0.1,
-          bottom: 0.3,
-        },
-      });
-
-      if (typeof chart.addHistogramSeries === "function") {
-        volumeSeries = chart.addHistogramSeries({
-          color: "rgba(148, 163, 184, 0.4)",
-          priceFormat: { type: "volume" },
-          priceScaleId: "",
-          priceLineVisible: false,
-          lastValueVisible: false,
-        });
-      }
-
-      if (volumeSeries) {
-        volumeSeries.priceScale().applyOptions({
-          scaleMargins: {
-            top: 0.75,
-            bottom: 0,
-          },
-        });
->>>>>>> 017a3261
         volumeSeries.setData(volumes);
       }
 
@@ -602,11 +547,7 @@
       chartRef.current?.remove();
       chartRef.current = null;
     };
-<<<<<<< HEAD
   }, [candlesticks, hasVolumeData, volumes]);
-=======
-  }, [candlesticks, volumes]);
->>>>>>> 017a3261
 
   if (!candlesticks.length) {
     return (
