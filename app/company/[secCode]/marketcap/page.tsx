--- conflicted
+++ resolved
@@ -5,11 +5,8 @@
 import { getSecurityByCode, getCompanySecurities } from "@/lib/data/security";
 import { getCompanyAggregatedMarketcap } from "@/lib/data/company";
 import { getSecurityMarketCapRanking, getAllCompanyCodes } from "@/lib/select";
-<<<<<<< HEAD
 import type { CSSProperties } from "react";
 
-=======
->>>>>>> 00baa037
 import CardCompanyMarketcap from "@/components/card-company-marketcap";
 import CardMarketcap from "@/components/card-marketcap";
 import ListMarketcap from "@/components/list-marketcap";
@@ -219,11 +216,7 @@
   return (
     <main className="relative py-6 lg:gap-10 lg:py-8 xl:grid xl:grid-cols-[1fr_300px]">
       <div className="mx-auto w-full min-w-0 space-y-16">
-<<<<<<< HEAD
         <div className="space-y-8">
-=======
-        <section className="space-y-8">
->>>>>>> 00baa037
           {/* 브레드크럼 네비게이션 */}
           <nav aria-label="Breadcrumb" className="flex flex-wrap items-center gap-1 text-sm text-muted-foreground">
             <Link href="/" className="transition-colors hover:text-foreground">
@@ -241,7 +234,6 @@
             <span className="font-medium text-foreground">시가총액</span>
           </nav>
 
-<<<<<<< HEAD
           <StickyCompanyHeader
             displayName={displayName}
             companyName={security.company?.korName || security.company?.name}
@@ -249,15 +241,6 @@
           />
 
           <div className="space-y-6">
-=======
-          {/* 페이지 제목 섹션 */}
-          <header className="space-y-6">
-            <StickyCompanyHeader
-              displayName={displayName}
-              companyName={security.company?.korName || security.company?.name}
-              logoUrl={security.company?.logo}
-            />
->>>>>>> 00baa037
             <p className="text-base text-muted-foreground md:text-lg">
               기업 전체 가치와 종목별 시가총액 구성을 분석합니다
             </p>
@@ -292,25 +275,15 @@
                 </div>
               </div>
             </div>
-<<<<<<< HEAD
           </div>
         </div>
-=======
-          </header>
-        </section>
->>>>>>> 00baa037
-
         {companyMarketcapData && companyMarketcapData.aggregatedHistory && companyMarketcapData.securities ? (
           <div className="space-y-16">
             {/* 기업 개요 섹션 */}
             <section
               id="company-overview"
-<<<<<<< HEAD
               className="relative space-y-8 overflow-hidden rounded-3xl border border-blue-200/70 px-6 py-8 shadow-sm dark:border-blue-900/40 dark:bg-blue-950/20"
               style={SECTION_GRADIENTS.overview}
-=======
-              className="space-y-8 rounded-3xl border border-blue-200/70 bg-blue-50/60 px-6 py-8 shadow-sm dark:border-blue-900/40 dark:bg-blue-950/20"
->>>>>>> 00baa037
             >
               <header className="flex flex-wrap items-center gap-4">
                 <div className="flex h-12 w-12 items-center justify-center rounded-2xl bg-blue-100 dark:bg-blue-800/50">
@@ -333,12 +306,8 @@
             {/* 차트 분석 섹션 */}
             <section
               id="chart-analysis"
-<<<<<<< HEAD
               className="relative space-y-8 overflow-hidden rounded-3xl border border-green-200/70 px-6 py-8 shadow-sm dark:border-green-900/40 dark:bg-green-950/20"
               style={SECTION_GRADIENTS.charts}
-=======
-              className="space-y-8 rounded-3xl border border-green-200/70 bg-green-50/60 px-6 py-8 shadow-sm dark:border-green-900/40 dark:bg-green-950/20"
->>>>>>> 00baa037
             >
               <header className="flex flex-wrap items-center gap-4">
                 <div className="flex h-12 w-12 items-center justify-center rounded-2xl bg-green-100 dark:bg-green-800/50">
@@ -375,12 +344,8 @@
             {/* 종목 비교 섹션 */}
             <section
               id="securities-summary"
-<<<<<<< HEAD
               className="relative space-y-8 overflow-hidden rounded-3xl border border-purple-200/70 px-6 py-8 shadow-sm dark:border-purple-900/40 dark:bg-purple-950/20"
               style={SECTION_GRADIENTS.securities}
-=======
-              className="space-y-8 rounded-3xl border border-purple-200/70 bg-purple-50/60 px-6 py-8 shadow-sm dark:border-purple-900/40 dark:bg-purple-950/20"
->>>>>>> 00baa037
             >
               <header className="flex flex-wrap items-center gap-4">
                 <div className="flex h-12 w-12 items-center justify-center rounded-2xl bg-purple-100 dark:bg-purple-800/50">
@@ -402,7 +367,6 @@
               </div>
             </section>
 
-<<<<<<< HEAD
             <div className="rounded-2xl border border-border/60 bg-card/70 px-4 py-4 shadow-sm">
               <CompanyFinancialTabs secCode={secCode} />
             </div>
@@ -415,11 +379,6 @@
                 아래 <strong className="font-semibold text-foreground">핵심 지표</strong>와 <strong className="font-semibold text-foreground">연도별 데이터</strong>가 이 지표 기준으로 함께 전환됩니다.
               </p>
             </div>
-=======
-            <section className="rounded-3xl border border-border/60 bg-card/70 px-6 py-8 shadow-sm">
-              <CompanyFinancialTabs secCode={secCode} />
-            </section>
->>>>>>> 00baa037
 
             <KeyMetricsSection
               companyMarketcapData={companyMarketcapData}
@@ -427,17 +386,13 @@
               security={security}
               periodAnalysis={periodAnalysis}
               marketCapRanking={marketCapRanking}
-<<<<<<< HEAD
               activeMetric={ACTIVE_METRIC}
               backgroundStyle={SECTION_GRADIENTS.indicators}
-=======
->>>>>>> 00baa037
             />
 
             {/* 연도별 데이터 섹션 */}
             <section
               id="annual-data"
-<<<<<<< HEAD
               className="relative space-y-8 overflow-hidden rounded-3xl border border-red-200/70 px-6 py-8 shadow-sm dark:border-red-900/40 dark:bg-red-950/20"
               style={SECTION_GRADIENTS.annual}
             >
@@ -462,18 +417,6 @@
                   <h2 className="text-2xl font-bold tracking-tight text-gray-900 dark:text-gray-100 md:text-3xl">연도별 데이터</h2>
                   <p className="text-sm text-gray-600 dark:text-gray-400 md:text-base">시가총액 차트와 연말 기준 상세 데이터</p>
                 </div>
-=======
-              className="space-y-8 rounded-3xl border border-red-200/70 bg-red-50/60 px-6 py-8 shadow-sm dark:border-red-900/40 dark:bg-red-950/20"
-            >
-              <header className="flex flex-wrap items-center gap-4">
-                <div className="flex h-12 w-12 items-center justify-center rounded-2xl bg-red-100 dark:bg-red-800/50">
-                  <FileText className="h-6 w-6 text-red-600 dark:text-red-400" />
-                </div>
-                <div className="space-y-1">
-                  <h2 className="text-2xl font-bold tracking-tight text-gray-900 dark:text-gray-100 md:text-3xl">연도별 데이터</h2>
-                  <p className="text-sm text-gray-600 dark:text-gray-400 md:text-base">시가총액 차트와 연말 기준 상세 데이터</p>
-                </div>
->>>>>>> 00baa037
               </header>
 
               <div className="space-y-8">
@@ -529,20 +472,13 @@
               </div>
             </section>
 
-<<<<<<< HEAD
             <div className="rounded-2xl border border-border/60 bg-card/70 px-4 py-5 shadow-sm">
-=======
-            <section className="rounded-3xl border border-border/60 bg-card/70 px-6 py-8 shadow-sm">
->>>>>>> 00baa037
               <CompanyMarketcapPager
                 rank={security.company?.marketcapRank || 1}
                 currentMarket={market}
               />
-<<<<<<< HEAD
             </div>
-=======
-            </section>
->>>>>>> 00baa037
+
           </div>
         ) : (
           <div className="space-y-12">
@@ -554,8 +490,6 @@
                   <path strokeLinecap="round" strokeLinejoin="round" strokeWidth="1.5" d="M9 19v-6a2 2 0 00-2-2H5a2 2 0 00-2 2v6a2 2 0 002 2h2a2 2 0 002-2zm0 0V9a2 2 0 012-2h2a2 2 0 012 2v10m-6 0a2 2 0 002 2h2a2 2 0 002-2m0 0V5a2 2 0 012-2h2a2 2 0 012 2v14a2 2 0 01-2 2h-2a2 2 0 01-2-2z" />
                 </svg>
               </div>
-<<<<<<< HEAD
-
               {/* 메시지 */}
               <div className="max-w-md space-y-3">
                 <h3 className="text-xl font-semibold text-foreground">기업 시가총액 데이터 없음</h3>
@@ -565,18 +499,6 @@
                 </p>
               </div>
 
-=======
-
-              {/* 메시지 */}
-              <div className="max-w-md space-y-3">
-                <h3 className="text-xl font-semibold text-foreground">기업 시가총액 데이터 없음</h3>
-                <p className="leading-relaxed text-muted-foreground">
-                  <strong className="font-semibold text-foreground">{displayName}</strong>의 통합 시가총액 데이터를 불러올 수 없습니다.
-                  <br />개별 종목의 시가총액 정보를 대신 확인하실 수 있습니다.
-                </p>
-              </div>
-
->>>>>>> 00baa037
               {/* 대안 액션 */}
               <div className="flex flex-col gap-3 pt-2 sm:flex-row">
                 <Link
@@ -612,13 +534,6 @@
                 </div>
 
                 <div className="pt-6 text-center">
-<<<<<<< HEAD
-                  <Link
-                    href={`/security/${secCode}/marketcap`}
-                    className="inline-flex items-center justify-center rounded-lg bg-primary px-6 py-3 text-sm font-medium text-primary-foreground shadow-sm transition-colors hover:bg-primary/90"
-                  >
-                    {displayName} 종목 시가총액 상세보기
-=======
                   <Link
                     href={`/security/${secCode}/marketcap`}
                     className="inline-flex items-center justify-center rounded-lg bg-primary px-6 py-3 text-sm font-medium text-primary-foreground shadow-sm transition-colors hover:bg-primary/90"
@@ -637,25 +552,8 @@
                     className="inline-flex items-center justify-center rounded-lg bg-secondary px-4 py-2 text-sm font-medium text-secondary-foreground transition-colors hover:bg-secondary/90"
                   >
                     기업 시가총액 랭킹
->>>>>>> 00baa037
-                  </Link>
-                </div>
-              </section>
-            ) : (
-              <section className="space-y-4 text-center">
-                <h3 className="text-xl font-semibold text-foreground">종목 정보를 찾을 수 없습니다</h3>
-                <p className="text-muted-foreground">해당 종목의 시가총액 데이터가 없거나 접근할 수 없습니다.</p>
-                <div className="flex justify-center gap-3">
-                  <Link
-<<<<<<< HEAD
-                    href="/company/marketcaps"
-                    className="inline-flex items-center justify-center rounded-lg bg-secondary px-4 py-2 text-sm font-medium text-secondary-foreground transition-colors hover:bg-secondary/90"
-                  >
-                    기업 시가총액 랭킹
                   </Link>
                   <Link
-=======
->>>>>>> 00baa037
                     href="/marketcap"
                     className="inline-flex items-center justify-center rounded-lg bg-primary px-4 py-2 text-sm font-medium text-primary-foreground transition-colors hover:bg-primary/90"
                   >
