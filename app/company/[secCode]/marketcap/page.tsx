--- conflicted
+++ resolved
@@ -352,7 +352,6 @@
                 <div className="space-y-1">
                   <h2 className="text-2xl font-bold tracking-tight text-gray-900 dark:text-gray-100 md:text-3xl">기업 개요</h2>
                   <p className="text-sm text-gray-600 dark:text-gray-400 md:text-base">기업 시가총액 순위와 기본 정보</p>
-<<<<<<< HEAD
                 </div>
               </header>
               <RankHeader
@@ -380,34 +379,6 @@
                 </div>
               </header>
 
-=======
-                </div>
-              </header>
-              <RankHeader
-                rank={1}
-                marketcap={companyMarketcapData.totalMarketcap}
-                price={security.prices?.[0]?.close || 0}
-                exchange={security.exchange || ""}
-                isCompanyLevel={true}
-              />
-            </section>
-
-            {/* 차트 분석 섹션 */}
-            <section
-              id="chart-analysis"
-              className="relative space-y-8 overflow-hidden rounded-3xl border border-green-200/70 px-6 py-8 shadow-sm dark:border-green-900/40 dark:bg-green-950/20"
-              style={SECTION_GRADIENTS.charts}
-            >
-              <header className="flex flex-wrap items-center gap-4">
-                <div className="flex h-12 w-12 items-center justify-center rounded-2xl bg-green-100 dark:bg-green-800/50">
-                  <BarChart3 className="h-6 w-6 text-green-600 dark:text-green-400" />
-                </div>
-                <div className="space-y-1">
-                  <h2 className="text-2xl font-bold tracking-tight text-gray-900 dark:text-gray-100 md:text-3xl">차트 분석</h2>
-                  <p className="text-sm text-gray-600 dark:text-gray-400 md:text-base">시가총액 추이와 종목별 구성 현황</p>
-                </div>
-              </header>
->>>>>>> 21fc1ce3
               <div className="grid gap-8 lg:grid-cols-2 lg:items-stretch">
                 <div className="h-full space-y-4">
                   <div className="flex h-full flex-col rounded-2xl border border-border/60 bg-background/80 p-2 shadow-sm">
@@ -435,7 +406,6 @@
                       <CandlestickChart data={candlestickData} />
                     </div>
                   </div>
-<<<<<<< HEAD
                 </div>
 
                 <div className="space-y-4">
@@ -457,44 +427,12 @@
               <header className="flex flex-wrap items-center gap-4">
                 <div className="flex h-12 w-12 items-center justify-center rounded-2xl bg-purple-100 dark:bg-purple-800/50">
                   <ArrowLeftRight className="h-6 w-6 text-purple-600 dark:text-purple-400" />
-=======
->>>>>>> 21fc1ce3
                 </div>
                 <div className="space-y-1">
                   <h2 className="text-2xl font-bold tracking-tight text-gray-900 dark:text-gray-100 md:text-3xl">종목 비교</h2>
                   <p className="text-sm text-gray-600 dark:text-gray-400 md:text-base">동일 기업 내 각 종목 간 비교 분석</p>
                 </div>
               </header>
-
-<<<<<<< HEAD
-=======
-                <div className="space-y-4">
-                  <CardCompanyMarketcap
-                    data={companyMarketcapData}
-                    market={market}
-                    selectedType={selectedType}
-                  />
-                </div>
-              </div>
-            </section>
-
-            {/* 종목 비교 섹션 */}
-            <section
-              id="securities-summary"
-              className="relative space-y-8 overflow-hidden rounded-3xl border border-purple-200/70 px-6 py-8 shadow-sm dark:border-purple-900/40 dark:bg-purple-950/20"
-              style={SECTION_GRADIENTS.securities}
-            >
-              <header className="flex flex-wrap items-center gap-4">
-                <div className="flex h-12 w-12 items-center justify-center rounded-2xl bg-purple-100 dark:bg-purple-800/50">
-                  <ArrowLeftRight className="h-6 w-6 text-purple-600 dark:text-purple-400" />
-                </div>
-                <div className="space-y-1">
-                  <h2 className="text-2xl font-bold tracking-tight text-gray-900 dark:text-gray-100 md:text-3xl">종목 비교</h2>
-                  <p className="text-sm text-gray-600 dark:text-gray-400 md:text-base">동일 기업 내 각 종목 간 비교 분석</p>
-                </div>
-              </header>
->>>>>>> 21fc1ce3
-              <div className="space-y-6">
                 <InteractiveSecuritiesSection
                   companyMarketcapData={companyMarketcapData}
                   companySecs={companySecs}
@@ -523,7 +461,6 @@
                   <p className="text-xs leading-relaxed text-orange-700/90 dark:text-orange-100/80 md:text-sm">
                     <strong className="font-semibold text-orange-900 dark:text-orange-100">{ACTIVE_METRIC.label}</strong>을 포함한 탭을 선택하면 <strong className="font-semibold text-orange-900 dark:text-orange-50">핵심 지표</strong>와 <strong className="font-semibold text-orange-900 dark:text-orange-50">연도별 데이터</strong> 모듈이 함께 갱신되어, 한 화면에서 흐름을 비교할 수 있습니다.
                   </p>
-<<<<<<< HEAD
                 </div>
               </div>
             </div>
@@ -566,51 +503,6 @@
                   <p className="text-sm text-gray-600 dark:text-gray-400 md:text-base">시가총액 차트와 연말 기준 상세 데이터</p>
                 </div>
               </header>
-
-=======
-                </div>
-              </div>
-            </div>
-
-            <KeyMetricsSection
-              companyMarketcapData={companyMarketcapData}
-              companySecs={companySecs}
-              security={security}
-              periodAnalysis={periodAnalysis}
-              marketCapRanking={marketCapRanking}
-              activeMetric={ACTIVE_METRIC}
-              backgroundStyle={SECTION_GRADIENTS.indicators}
-            />
-
-            {/* 연도별 데이터 섹션 */}
-            <section
-              id="annual-data"
-              className="relative space-y-8 overflow-hidden rounded-3xl border border-red-200/70 px-6 py-8 shadow-sm dark:border-red-900/40 dark:bg-red-950/20"
-              style={SECTION_GRADIENTS.annual}
-            >
-              <div className="flex flex-wrap items-center gap-2 text-xs font-semibold text-red-700/80 dark:text-red-200/80">
-                <span className="rounded-full bg-white/70 px-2 py-1 text-[11px] uppercase tracking-widest text-red-700 shadow-sm dark:bg-red-900/40 dark:text-red-200">
-                  탭 연동
-                </span>
-                <span className="text-sm font-semibold text-red-800/90 dark:text-red-100/90">
-                  {ACTIVE_METRIC.label} 연도별 데이터 흐름
-                </span>
-                {ACTIVE_METRIC.description && (
-                  <span className="text-[11px] font-medium text-red-700/70 dark:text-red-100/70">
-                    {ACTIVE_METRIC.description}
-                  </span>
-                )}
-              </div>
-              <header className="flex flex-wrap items-center gap-4">
-                <div className="flex h-12 w-12 items-center justify-center rounded-2xl bg-red-100 dark:bg-red-800/50">
-                  <FileText className="h-6 w-6 text-red-600 dark:text-red-400" />
-                </div>
-                <div className="space-y-1">
-                  <h2 className="text-2xl font-bold tracking-tight text-gray-900 dark:text-gray-100 md:text-3xl">연도별 데이터</h2>
-                  <p className="text-sm text-gray-600 dark:text-gray-400 md:text-base">시가총액 차트와 연말 기준 상세 데이터</p>
-                </div>
-              </header>
->>>>>>> 21fc1ce3
               <div className="space-y-8">
                 <div>
                   {companyMarketcapData && companyMarketcapData.aggregatedHistory && companyMarketcapData.securities ? (
