import { notFound } from "next/navigation";
import { ChevronRightIcon } from "@radix-ui/react-icons";
import Link from "next/link";
import { Building2, BarChart3, ArrowLeftRight, TrendingUp, FileText } from "lucide-react";
import { getSecurityByCode, getCompanySecurities } from "@/lib/data/security";
import { getCompanyAggregatedMarketcap } from "@/lib/data/company";
import { getSecurityMarketCapRanking, getAllCompanyCodes } from "@/lib/select";
import type { CSSProperties } from "react";

import CardCompanyMarketcap from "@/components/card-company-marketcap";
import CardMarketcap from "@/components/card-marketcap";
import ListMarketcap from "@/components/list-marketcap";
import RankHeader from "@/components/header-rank";
import { CompanyMarketcapPager } from "@/components/pager-company-marketcap";
import { CompanyFinancialTabs } from "@/components/company-financial-tabs";
import { InteractiveSecuritiesSection } from "@/components/simple-interactive-securities";
import { InteractiveChartSection } from "@/components/interactive-chart-section";
import { KeyMetricsSection } from "@/components/key-metrics-section";
import { KeyMetricsSidebar } from "@/components/key-metrics-sidebar";
import { PageNavigation } from "@/components/page-navigation";
import { StickyCompanyHeader } from "@/components/sticky-company-header";

type RgbTuple = [number, number, number];

const GRADIENT_STOPS = [
<<<<<<< HEAD
  { offset: 0, alpha: 0.18 },
  { offset: 120, alpha: 0.1 },
  { offset: 280, alpha: 0.05 },
=======
  { offset: 0, alpha: 0.36 },
  { offset: 120, alpha: 0.2 },
  { offset: 280, alpha: 0.1 },
>>>>>>> eebde738
  { offset: 520, alpha: 0 },
] as const;

const createSectionGradient = ([r, g, b]: RgbTuple): CSSProperties => ({
<<<<<<< HEAD
  backgroundColor: `rgba(${r}, ${g}, ${b}, 0.04)`,
=======
  backgroundColor: `rgba(${r}, ${g}, ${b}, 0.08)`,
>>>>>>> eebde738
  backgroundImage: `linear-gradient(180deg, ${GRADIENT_STOPS.map(
    stop => `rgba(${r}, ${g}, ${b}, ${stop.alpha}) ${stop.offset}px`
  ).join(", ")})`,
});

const SECTION_GRADIENTS: Record<string, CSSProperties> = {
  overview: createSectionGradient([59, 130, 246]),
  charts: createSectionGradient([34, 197, 94]),
  securities: createSectionGradient([168, 85, 247]),
  indicators: createSectionGradient([249, 115, 22]),
  annual: createSectionGradient([239, 68, 68]),
};

const ACTIVE_METRIC = {
  id: "marketcap",
  label: "시가총액",
  description: "Market Cap",
};

/**
 * Generate static params for all company marketcap pages (SSG)
 */
export async function generateStaticParams() {
  try {
    const companyCodes = await getAllCompanyCodes();

    return companyCodes.map((secCode) => ({
      secCode: secCode,
    }));
  } catch (error) {
    console.error('[GENERATE_STATIC_PARAMS] Error generating company marketcap params:', error);
    return [];
  }
}

/**
 * Props for Company Marketcap Page
 */
interface CompanyMarketcapPageProps {
  params: Promise<{ secCode: string }>;
}

export default async function CompanyMarketcapPage({ params }: CompanyMarketcapPageProps) {
  const { secCode } = await params;

  const security = await getSecurityByCode(secCode);

  if (!security) {
    notFound();
  }
  const displayName = security.korName || security.name;

  // Extract market from secCode (e.g., "KOSPI.005930" -> "KOSPI")
  const market = secCode.includes('.') ? secCode.split('.')[0] : 'KOSPI';

  // Extract ticker from secCode (e.g., "KOSPI.005930" -> "005930")
  const currentTicker = secCode.includes('.') ? secCode.split('.')[1] : secCode;

  // Get company-related securities if this security has a company
  const companySecs = security.companyId
    ? await getCompanySecurities(security.companyId)
    : [];

  // Get aggregated company marketcap data
  const companyMarketcapData = security.companyId
    ? await getCompanyAggregatedMarketcap(security.companyId)
    : null;

  // Get market cap ranking for the security
  const marketCapRanking = await getSecurityMarketCapRanking(security.securityId);

  // 🔥 기간별 시가총액 분석 계산 함수
  function calculatePeriodAnalysis() {
    if (!companyMarketcapData || !companyMarketcapData.aggregatedHistory || companyMarketcapData.aggregatedHistory.length === 0) {
      return null;
    }

    const history = companyMarketcapData.aggregatedHistory;
    const securities = companyMarketcapData.securities;

    // 기간별 데이터 필터링 함수
    const getDataForPeriod = (months: number) => {
      const cutoffDate = new Date();
      cutoffDate.setMonth(cutoffDate.getMonth() - months);
      return history.filter(item => {
        const itemDate = item.date instanceof Date ? item.date : new Date(item.date);
        return itemDate >= cutoffDate;
      });
    };

    // 최신 데이터
    const latestData = history[history.length - 1];

    // 기간별 평균 계산
    const periods = [
      { label: '최근 시총', months: 0, desc: '현재 기준' },
      { label: '12개월 평균', months: 12, desc: '직전 1년' },
      { label: '3년 평균', months: 36, desc: '최근 3년' },
      { label: '5년 평균', months: 60, desc: '최근 5년' },
      { label: '10년 평균', months: 120, desc: '최근 10년' },
      { label: '20년 평균', months: 240, desc: '최근 20년' }
    ];

    const analysis = periods.map(period => {
      if (period.months === 0) {
        return {
          label: period.label,
          value: latestData?.totalMarketcap || 0,
          desc: period.desc
        };
      }

      const periodData = getDataForPeriod(period.months);
      if (periodData.length === 0) return null;

      const average = periodData.reduce((sum, item) => sum + item.totalMarketcap, 0) / periodData.length;
      return {
        label: period.label,
        value: average,
        desc: period.desc
      };
    }).filter((item): item is NonNullable<typeof item> => item !== null);

    // 최저/최고 계산
    const allValues = history.map(item => item.totalMarketcap);
    const minValue = Math.min(...allValues);
    const maxValue = Math.max(...allValues);

    // 종목별 구성 분석 (최신 데이터 기준)
    const latestBreakdown = latestData?.securitiesBreakdown || {};
    const totalMarketcap = latestData?.totalMarketcap || 1;

    const securityAnalysis = securities.map(sec => {
      const secValue = latestBreakdown[sec.securityId] || 0;
      const percentage = (secValue / totalMarketcap) * 100;
      return {
        name: sec.korName || sec.name || '알 수 없음',
        type: sec.type || '',
        value: secValue,
        percentage
      };
    }).sort((a, b) => b.percentage - a.percentage);

    return {
      periods: analysis,
      minMax: { min: minValue, max: maxValue },
      securityBreakdown: securityAnalysis,
      currentSecurity: displayName,
      market
    };
  }

  const periodAnalysis = calculatePeriodAnalysis();

  // URL 파라미터와 종목 정보 기반 어노테이션 타입 결정
  const getSelectedTypeFromFocusAndSecurity = (
    focus: string | string[] | undefined,
    security: any
  ): string => {
    const hasFocusParam = focus === "stock";
    const isCommonStock = security?.type?.includes("보통주");
    const isPreferredStock = security?.type?.includes("우선주");

    if (hasFocusParam) {
      // focus=stock: 해당 개별 종목만 어노테이션
      if (isCommonStock) return "보통주";
      if (isPreferredStock) return "우선주";
      return "시가총액 구성";
    } else {
      // 기본 상태: 보통주는 전체 표시, 우선주는 항상 강조
      if (isCommonStock) return "시가총액 구성";
      if (isPreferredStock) return "우선주";
      return "시가총액 구성";
    }
  };

  const selectedType = getSelectedTypeFromFocusAndSecurity(undefined, security);

  return (
    <main className="relative py-6 lg:gap-10 lg:py-8 xl:grid xl:grid-cols-[1fr_300px]">
      <div className="mx-auto w-full min-w-0">
        {/* 브레드크럼 네비게이션 */}
        <nav
          aria-label="Breadcrumb"
          className="mb-4 flex flex-wrap items-center gap-1 text-sm text-muted-foreground"
        >
          <Link href="/" className="transition-colors hover:text-foreground">
            홈
          </Link>
          <ChevronRightIcon className="h-4 w-4" />
          <Link href="/company" className="transition-colors hover:text-foreground">
            기업
          </Link>
          <ChevronRightIcon className="h-4 w-4" />
          <Link href={`/company/${secCode}`} className="transition-colors hover:text-foreground">
            {security.company?.korName || security.company?.name || displayName}
          </Link>
          <ChevronRightIcon className="h-4 w-4" />
          <span className="font-medium text-foreground">시가총액</span>
        </nav>

        <StickyCompanyHeader
          displayName={displayName}
          companyName={security.company?.korName || security.company?.name}
          logoUrl={security.company?.logo}
        />

        <div className="mt-8 space-y-6">
          <p className="text-base text-muted-foreground md:text-lg">
            기업 전체 가치와 종목별 시가총액 구성을 분석합니다
          </p>

          {/* 시가총액 설명 알림 */}
          <div
            data-slot="alert"
            role="alert"
            className="relative w-full rounded-2xl border border-border/60 bg-card/80 px-5 py-4 text-sm text-card-foreground shadow-sm"
          >
            <div className="grid grid-cols-[auto_1fr] items-start gap-x-3 gap-y-1">
              <svg
                xmlns="http://www.w3.org/2000/svg"
                width="24"
                height="24"
                viewBox="0 0 24 24"
                fill="none"
                stroke="currentColor"
                strokeWidth="2"
                strokeLinecap="round"
                strokeLinejoin="round"
                className="lucide lucide-info mt-0.5 h-5 w-5"
                aria-hidden="true"
              >
                <circle cx="12" cy="12" r="10"></circle>
                <path d="M12 16v-4"></path>
                <path d="M12 8h.01"></path>
              </svg>
              <div data-slot="alert-description" className="space-y-1 text-sm leading-relaxed text-muted-foreground">
                <p>기업 시가총액은 회사가 발행한 모든 종목(보통주, 우선주 등)의 시가총액을 합산한 값입니다.</p>
                <p>각 종목의 구성비율과 변동 추이를 확인할 수 있습니다.</p>
              </div>
            </div>
          </div>
        </div>

        {companyMarketcapData && companyMarketcapData.aggregatedHistory && companyMarketcapData.securities ? (
          <div className="mt-14 space-y-16">
            {/* 기업 개요 섹션 */}
            <section
              id="company-overview"
              className="relative space-y-8 overflow-hidden rounded-3xl border border-blue-200/70 px-6 py-8 shadow-sm dark:border-blue-900/40 dark:bg-blue-950/20"
              style={SECTION_GRADIENTS.overview}
            >
              <header className="flex flex-wrap items-center gap-4">
                <div className="flex h-12 w-12 items-center justify-center rounded-2xl bg-blue-100 dark:bg-blue-800/50">
                  <Building2 className="h-6 w-6 text-blue-600 dark:text-blue-400" />
                </div>
                <div className="space-y-1">
                  <h2 className="text-2xl font-bold tracking-tight text-gray-900 dark:text-gray-100 md:text-3xl">기업 개요</h2>
                  <p className="text-sm text-gray-600 dark:text-gray-400 md:text-base">기업 시가총액 순위와 기본 정보</p>
                </div>
              </header>
              <RankHeader
                rank={1}
                marketcap={companyMarketcapData.totalMarketcap}
                price={security.prices?.[0]?.close || 0}
                exchange={security.exchange || ""}
                isCompanyLevel={true}
              />
            </section>

            {/* 차트 분석 섹션 */}
            <section
              id="chart-analysis"
              className="relative space-y-8 overflow-hidden rounded-3xl border border-green-200/70 px-6 py-8 shadow-sm dark:border-green-900/40 dark:bg-green-950/20"
              style={SECTION_GRADIENTS.charts}
            >
              <header className="flex flex-wrap items-center gap-4">
                <div className="flex h-12 w-12 items-center justify-center rounded-2xl bg-green-100 dark:bg-green-800/50">
                  <BarChart3 className="h-6 w-6 text-green-600 dark:text-green-400" />
                </div>
                <div className="space-y-1">
                  <h2 className="text-2xl font-bold tracking-tight text-gray-900 dark:text-gray-100 md:text-3xl">차트 분석</h2>
                  <p className="text-sm text-gray-600 dark:text-gray-400 md:text-base">시가총액 추이와 종목별 구성 현황</p>
                </div>
              </header>

              <div className="grid gap-8 lg:grid-cols-2 lg:items-stretch">
                <div className="h-full space-y-4">
                  <div className="flex h-full flex-col rounded-2xl border border-border/60 bg-background/80 p-2 shadow-sm">
                    <InteractiveChartSection
                      companyMarketcapData={companyMarketcapData}
                      companySecs={companySecs}
                      type="summary"
                      selectedType={selectedType}
                    />
                  </div>
                </div>

                <div className="space-y-4">
                  <CardCompanyMarketcap
                    data={companyMarketcapData}
                    market={market}
                    selectedType={selectedType}
                  />
                </div>
              </div>
            </section>

            {/* 종목 비교 섹션 */}
            <section
              id="securities-summary"
              className="relative space-y-8 overflow-hidden rounded-3xl border border-purple-200/70 px-6 py-8 shadow-sm dark:border-purple-900/40 dark:bg-purple-950/20"
              style={SECTION_GRADIENTS.securities}
            >
              <header className="flex flex-wrap items-center gap-4">
                <div className="flex h-12 w-12 items-center justify-center rounded-2xl bg-purple-100 dark:bg-purple-800/50">
                  <ArrowLeftRight className="h-6 w-6 text-purple-600 dark:text-purple-400" />
                </div>
                <div className="space-y-1">
                  <h2 className="text-2xl font-bold tracking-tight text-gray-900 dark:text-gray-100 md:text-3xl">종목 비교</h2>
                  <p className="text-sm text-gray-600 dark:text-gray-400 md:text-base">동일 기업 내 각 종목 간 비교 분석</p>
                </div>
              </header>

              <div className="space-y-6">
                <InteractiveSecuritiesSection
                  companyMarketcapData={companyMarketcapData}
                  companySecs={companySecs}
                  market={market}
                  currentTicker={currentTicker}
                />
              </div>
            </section>

            <div className="space-y-8">
              <CompanyFinancialTabs secCode={secCode} />

              <div
                className="relative overflow-hidden rounded-3xl border border-orange-200/60 bg-orange-50/60 px-6 py-5 text-sm shadow-sm dark:border-orange-900/40 dark:bg-orange-950/10"
                style={SECTION_GRADIENTS.indicators}
              >
                <div className="flex flex-col gap-3 text-orange-800/80 dark:text-orange-200/80">
                  <div className="flex flex-wrap items-center justify-between gap-3">
                    <div className="text-sm font-semibold tracking-tight text-orange-900 dark:text-orange-200">
                      선택한 지표가 아래 분석 카드에 바로 반영됩니다
                    </div>
                    <span className="inline-flex items-center gap-1 rounded-full bg-white/70 px-3 py-1 text-[11px] font-semibold uppercase tracking-[0.18em] text-orange-700 shadow-sm dark:bg-orange-900/40 dark:text-orange-200/90">
                      Tab Sync
                    </span>
                  </div>
                  <p className="text-xs leading-relaxed text-orange-700/90 dark:text-orange-100/80 md:text-sm">
                    <strong className="font-semibold text-orange-900 dark:text-orange-100">{ACTIVE_METRIC.label}</strong>을 포함한 탭을 선택하면 <strong className="font-semibold text-orange-900 dark:text-orange-50">핵심 지표</strong>와 <strong className="font-semibold text-orange-900 dark:text-orange-50">연도별 데이터</strong> 모듈이 함께 갱신되어, 한 화면에서 흐름을 비교할 수 있습니다.
                  </p>
                </div>
              </div>
            </div>

            <KeyMetricsSection
              companyMarketcapData={companyMarketcapData}
              companySecs={companySecs}
              security={security}
              periodAnalysis={periodAnalysis}
              marketCapRanking={marketCapRanking}
              activeMetric={ACTIVE_METRIC}
              backgroundStyle={SECTION_GRADIENTS.indicators}
            />

            {/* 연도별 데이터 섹션 */}
            <section
              id="annual-data"
              className="relative space-y-8 overflow-hidden rounded-3xl border border-red-200/70 px-6 py-8 shadow-sm dark:border-red-900/40 dark:bg-red-950/20"
              style={SECTION_GRADIENTS.annual}
            >
              <div className="flex flex-wrap items-center gap-2 text-xs font-semibold text-red-700/80 dark:text-red-200/80">
                <span className="rounded-full bg-white/70 px-2 py-1 text-[11px] uppercase tracking-widest text-red-700 shadow-sm dark:bg-red-900/40 dark:text-red-200">
                  탭 연동
                </span>
                <span className="text-sm font-semibold text-red-800/90 dark:text-red-100/90">
                  {ACTIVE_METRIC.label} 연도별 데이터 흐름
                </span>
                {ACTIVE_METRIC.description && (
                  <span className="text-[11px] font-medium text-red-700/70 dark:text-red-100/70">
                    {ACTIVE_METRIC.description}
                  </span>
                )}
              </div>
              <header className="flex flex-wrap items-center gap-4">
                <div className="flex h-12 w-12 items-center justify-center rounded-2xl bg-red-100 dark:bg-red-800/50">
                  <FileText className="h-6 w-6 text-red-600 dark:text-red-400" />
                </div>
                <div className="space-y-1">
                  <h2 className="text-2xl font-bold tracking-tight text-gray-900 dark:text-gray-100 md:text-3xl">연도별 데이터</h2>
                  <p className="text-sm text-gray-600 dark:text-gray-400 md:text-base">시가총액 차트와 연말 기준 상세 데이터</p>
                </div>
              </header>

              <div className="space-y-8">
                <div>
                  {companyMarketcapData && companyMarketcapData.aggregatedHistory && companyMarketcapData.securities ? (
                    <div className="rounded-2xl border border-border/60 bg-background/80 p-2 shadow-sm sm:p-4">
                      <InteractiveChartSection
                        companyMarketcapData={companyMarketcapData}
                        companySecs={companySecs}
                        type="detailed"
                        selectedType={selectedType}
                      />
                    </div>
                  ) : (
                    <div className="flex flex-col items-center justify-center gap-4 rounded-2xl border-2 border-dashed border-border/60 bg-muted/40 p-8 text-center">
                      <div className="flex h-12 w-12 items-center justify-center rounded-full bg-muted/60">
                        <svg className="h-6 w-6 text-muted-foreground" fill="none" stroke="currentColor" viewBox="0 0 24 24">
                          <path strokeLinecap="round" strokeLinejoin="round" strokeWidth={1.5} d="M9 19v-6a2 2 0 00-2-2H5a2 2 0 00-2 2v6a2 2 0 002 2h2a2 2 0 002-2zm0 0V9a2 2 0 012-2h2a2 2 0 012 2v10m-6 0a2 2 0 002 2h2a2 2 0 002-2m0 0V5a2 2 0 012-2h2a2 2 0 012 2v14a2 2 0 01-2 2h-2a2 2 0 01-2-2z" />
                        </svg>
                      </div>
                      <div className="space-y-1">
                        <p className="text-sm font-medium text-foreground">시가총액 차트 데이터 없음</p>
                        <p className="text-xs text-muted-foreground">연간 시가총액 데이터를 불러올 수 없습니다</p>
                      </div>
                    </div>
                  )}
                </div>

                <div className="space-y-6">
                  <p className="sr-only">연말 기준 시가총액 추이를 통해 기업의 성장 패턴을 분석합니다</p>

                  {companyMarketcapData && companyMarketcapData.aggregatedHistory ? (
                    <ListMarketcap
                      data={companyMarketcapData.aggregatedHistory.map(item => ({
                        date: item.date instanceof Date ? item.date.toISOString().split('T')[0] : String(item.date),
                        value: item.totalMarketcap,
                      }))}
                    />
                  ) : (
                    <div className="flex flex-col items-center justify-center gap-4 rounded-2xl border-2 border-dashed border-border/60 bg-muted/40 p-8 text-center">
                      <div className="flex h-12 w-12 items-center justify-center rounded-full bg-muted/60">
                        <svg className="h-6 w-6 text-muted-foreground" fill="none" stroke="currentColor" viewBox="0 0 24 24">
                          <path strokeLinecap="round" strokeLinejoin="round" strokeWidth={1.5} d="M8 7V3m8 4V3m-9 8h10M5 21h14a2 2 0 002-2V7a2 2 0 00-2-2H5a2 2 0 00-2 2v12a2 2 0 002 2z" />
                        </svg>
                      </div>
                      <div className="space-y-1">
                        <p className="text-sm font-medium text-foreground">연도별 시가총액 데이터 없음</p>
                        <p className="text-xs text-muted-foreground">시계열 데이터를 불러올 수 없습니다</p>
                      </div>
                    </div>
                  )}
                </div>
              </div>
            </section>

            <div className="pt-2">
              <CompanyMarketcapPager
                rank={security.company?.marketcapRank || 1}
                currentMarket={market}
              />
            </div>
          </div>
        ) : (
          <div className="space-y-12">
            {/* 🚨 데이터 없음 상태 UI 개선 */}
            <section className="flex flex-col items-center justify-center gap-6 rounded-3xl border border-border/60 bg-muted/40 px-8 py-12 text-center shadow-sm">
              {/* 아이콘 */}
              <div className="flex h-20 w-20 items-center justify-center rounded-full bg-muted/60">
                <svg className="h-10 w-10 text-muted-foreground" fill="none" stroke="currentColor" viewBox="0 0 24 24">
                  <path strokeLinecap="round" strokeLinejoin="round" strokeWidth="1.5" d="M9 19v-6a2 2 0 00-2-2H5a2 2 0 00-2 2v6a2 2 0 002 2h2a2 2 0 002-2zm0 0V9a2 2 0 012-2h2a2 2 0 012 2v10m-6 0a2 2 0 002 2h2a2 2 0 002-2m0 0V5a2 2 0 012-2h2a2 2 0 012 2v14a2 2 0 01-2 2h-2a2 2 0 01-2-2z" />
                </svg>
              </div>

              {/* 메시지 */}
              <div className="max-w-md space-y-3">
                <h3 className="text-xl font-semibold text-foreground">기업 시가총액 데이터 없음</h3>
                <p className="leading-relaxed text-muted-foreground">
                  <strong className="font-semibold text-foreground">{displayName}</strong>의 통합 시가총액 데이터를 불러올 수 없습니다.
                  <br />개별 종목의 시가총액 정보를 대신 확인하실 수 있습니다.
                </p>
              </div>

              {/* 대안 액션 */}
              <div className="flex flex-col gap-3 pt-2 sm:flex-row">
                <Link
                  href={`/company/${secCode}`}
                  className="inline-flex items-center justify-center rounded-lg bg-muted px-4 py-2 text-sm font-medium text-foreground transition-colors hover:bg-muted/80"
                >
                  기업 홈으로 돌아가기
                </Link>
                <Link
                  href={`/security/${secCode}/marketcap`}
                  className="inline-flex items-center justify-center rounded-lg bg-primary px-4 py-2 text-sm font-medium text-primary-foreground shadow-sm transition-colors hover:bg-primary/90"
                >
                  개별 종목 시가총액 보기
                </Link>
              </div>
            </section>

            {companySecs.length > 0 ? (
              <section className="space-y-6">
                <h2 className="text-2xl font-bold tracking-tight text-foreground">
                  관련 종목 ({companySecs.length}개)
                </h2>
                <div className="grid gap-6 md:grid-cols-2 lg:grid-cols-3">
                  {companySecs.map((sec) => (
                    <CardMarketcap
                      key={sec.securityId}
                      security={sec as any}
                      market={market}
                      isCompanyPage={true}
                      currentMetric="marketcap"
                    />
                  ))}
                </div>

                <div className="pt-6 text-center">
                  <Link
                    href={`/security/${secCode}/marketcap`}
                    className="inline-flex items-center justify-center rounded-lg bg-primary px-6 py-3 text-sm font-medium text-primary-foreground shadow-sm transition-colors hover:bg-primary/90"
                  >
                    {displayName} 종목 시가총액 상세보기
                  </Link>
                </div>
              </section>
            ) : (
              <section className="space-y-4 text-center">
                <h3 className="text-xl font-semibold text-foreground">종목 정보를 찾을 수 없습니다</h3>
                <p className="text-muted-foreground">해당 종목의 시가총액 데이터가 없거나 접근할 수 없습니다.</p>
                <div className="flex justify-center gap-3">
                  <Link
                    href="/company/marketcaps"
                    className="inline-flex items-center justify-center rounded-lg bg-secondary px-4 py-2 text-sm font-medium text-secondary-foreground transition-colors hover:bg-secondary/90"
                  >
                    기업 시가총액 랭킹
                  </Link>
                  <Link
                    href="/marketcap"
                    className="inline-flex items-center justify-center rounded-lg bg-primary px-4 py-2 text-sm font-medium text-primary-foreground transition-colors hover:bg-primary/90"
                  >
                    종목 시가총액 랭킹
                  </Link>
                </div>
              </section>
            )}
          </div>
        )}
      </div>
      {/* 사이드바 네비게이션 (데스크톱) */}
      <div className="hidden xl:block">
        <div className="sticky top-20 space-y-6">
          {/* 페이지 네비게이션 */}
          <div className="rounded-xl border bg-background p-4">
            <h3 className="text-sm font-semibold mb-3">페이지 내비게이션</h3>
            <PageNavigation
              sections={[
                {
                  id: "company-overview",
                  label: "기업 개요",
                  icon: <Building2 className="h-3 w-3" />,
                },
                {
                  id: "chart-analysis",
                  label: "차트 분석",
                  icon: <BarChart3 className="h-3 w-3" />,
                },
                {
                  id: "securities-summary",
                  label: "종목 비교",
                  icon: <ArrowLeftRight className="h-3 w-3" />,
                },
                {
                  id: "indicators",
                  label: "핵심 지표",
                  icon: <TrendingUp className="h-3 w-3" />,
                },
                {
                  id: "annual-data",
                  label: "연도별 데이터",
                  icon: <FileText className="h-3 w-3" />,
                },
              ]}
            />
          </div>

          {/* 핵심 지표 카드 */}
          {companyMarketcapData && (
            <KeyMetricsSidebar
              companyMarketcapData={companyMarketcapData}
              companySecs={companySecs}
              security={security}
              marketCapRanking={marketCapRanking}
            />
          )}

          {/* 종목별 시가총액 */}
          {companySecs && companySecs.length > 0 && (
            <InteractiveSecuritiesSection
              companyMarketcapData={companyMarketcapData}
              companySecs={companySecs}
              currentTicker={currentTicker}
              market={market}
              layout="sidebar"
              maxItems={4}
              showSummaryCard={true}
              compactMode={false}
              baseUrl="company"
              currentMetric="marketcap"
            />
          )}
        </div>
      </div>
    </main>
  );
}<|MERGE_RESOLUTION|>--- conflicted
+++ resolved
@@ -23,24 +23,15 @@
 type RgbTuple = [number, number, number];
 
 const GRADIENT_STOPS = [
-<<<<<<< HEAD
   { offset: 0, alpha: 0.18 },
   { offset: 120, alpha: 0.1 },
   { offset: 280, alpha: 0.05 },
-=======
-  { offset: 0, alpha: 0.36 },
-  { offset: 120, alpha: 0.2 },
-  { offset: 280, alpha: 0.1 },
->>>>>>> eebde738
+
   { offset: 520, alpha: 0 },
 ] as const;
 
 const createSectionGradient = ([r, g, b]: RgbTuple): CSSProperties => ({
-<<<<<<< HEAD
   backgroundColor: `rgba(${r}, ${g}, ${b}, 0.04)`,
-=======
-  backgroundColor: `rgba(${r}, ${g}, ${b}, 0.08)`,
->>>>>>> eebde738
   backgroundImage: `linear-gradient(180deg, ${GRADIENT_STOPS.map(
     stop => `rgba(${r}, ${g}, ${b}, ${stop.alpha}) ${stop.offset}px`
   ).join(", ")})`,
