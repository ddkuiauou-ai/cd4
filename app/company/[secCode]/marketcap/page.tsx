--- conflicted
+++ resolved
@@ -271,7 +271,6 @@
 
   const selectedType = getSelectedTypeFromFocusAndSecurity(undefined, security);
 
-<<<<<<< HEAD
   const hasMarketcapDetails = Boolean(
     companyMarketcapData?.aggregatedHistory?.length && companyMarketcapData?.securities?.length
   );
@@ -348,184 +347,15 @@
                   </div>
                   <div className="px-3 pb-5 pt-3">
                     <CandlestickChart data={candlestickData} />
-=======
-  return (
-    <main className="relative py-6 lg:gap-10 lg:py-8 xl:grid xl:grid-cols-[1fr_300px]">
-      <div className="mx-auto w-full min-w-0">
-        {/* 브레드크럼 네비게이션 */}
-        <nav
-          aria-label="Breadcrumb"
-          className="mb-4 flex flex-wrap items-center gap-1 text-sm text-muted-foreground"
-        >
-          <Link href="/" className="transition-colors hover:text-foreground">
-            홈
-          </Link>
-          <ChevronRightIcon className="h-4 w-4" />
-          <Link href="/company" className="transition-colors hover:text-foreground">
-            기업
-          </Link>
-          <ChevronRightIcon className="h-4 w-4" />
-          <Link href={`/company/${secCode}`} className="transition-colors hover:text-foreground">
-            {security.company?.korName || security.company?.name || displayName}
-          </Link>
-          <ChevronRightIcon className="h-4 w-4" />
-          <span className="font-medium text-foreground">시가총액</span>
-        </nav>
-
-        <StickyCompanyHeader
-          displayName={displayName}
-          companyName={security.company?.korName || security.company?.name}
-          logoUrl={security.company?.logo}
-        />
-
-        <div className="mt-8 space-y-6">
-          <p className="text-base text-muted-foreground md:text-lg">
-            기업 전체 가치와 종목별 시가총액 구성을 분석합니다
-          </p>
-
-          {/* 시가총액 설명 알림 */}
-          <div
-            data-slot="alert"
-            role="alert"
-            className="relative w-full rounded-2xl border border-border/60 bg-card/80 px-5 py-4 text-sm text-card-foreground shadow-sm"
-          >
-            <div className="grid grid-cols-[auto_1fr] items-start gap-x-3 gap-y-1">
-              <svg
-                xmlns="http://www.w3.org/2000/svg"
-                width="24"
-                height="24"
-                viewBox="0 0 24 24"
-                fill="none"
-                stroke="currentColor"
-                strokeWidth="2"
-                strokeLinecap="round"
-                strokeLinejoin="round"
-                className="lucide lucide-info mt-0.5 h-5 w-5"
-                aria-hidden="true"
-              >
-                <circle cx="12" cy="12" r="10"></circle>
-                <path d="M12 16v-4"></path>
-                <path d="M12 8h.01"></path>
-              </svg>
-              <div data-slot="alert-description" className="space-y-1 text-sm leading-relaxed text-muted-foreground">
-                <p>기업 시가총액은 회사가 발행한 모든 종목(보통주, 우선주 등)의 시가총액을 합산한 값입니다.</p>
-                <p>각 종목의 구성비율과 변동 추이를 확인할 수 있습니다.</p>
-              </div>
-            </div>
-          </div>
-        </div>
-
-        {companyMarketcapData && companyMarketcapData.aggregatedHistory && companyMarketcapData.securities ? (
-          <div className="mt-14 space-y-16">
-            {/* 기업 개요 섹션 */}
-            <section
-              id="company-overview"
-              className="relative space-y-8 overflow-hidden rounded-3xl border border-blue-200/70 px-6 py-8 shadow-sm dark:border-blue-900/40 dark:bg-blue-950/20"
-              style={SECTION_GRADIENTS.overview}
-            >
-              <header className="flex flex-wrap items-center gap-4">
-                <div className="flex h-12 w-12 items-center justify-center rounded-2xl bg-blue-100 dark:bg-blue-800/50">
-                  <Building2 className="h-6 w-6 text-blue-600 dark:text-blue-400" />
-                </div>
-                <div className="space-y-1">
-                  <h2 className="text-2xl font-bold tracking-tight text-gray-900 dark:text-gray-100 md:text-3xl">기업 개요</h2>
-                  <p className="text-sm text-gray-600 dark:text-gray-400 md:text-base">기업 시가총액 순위와 기본 정보</p>
-                </div>
-              </header>
-              <RankHeader
-                rank={1}
-                marketcap={companyMarketcapData.totalMarketcap}
-                price={security.prices?.[0]?.close || 0}
-                exchange={security.exchange || ""}
-                isCompanyLevel={true}
-              />
-            </section>
-
-            {/* 차트 분석 섹션 */}
-            <section
-              id="chart-analysis"
-              className="relative space-y-8 overflow-hidden rounded-3xl border border-green-200/70 px-6 py-8 shadow-sm dark:border-green-900/40 dark:bg-green-950/20"
-              style={SECTION_GRADIENTS.charts}
-            >
-              <header className="flex flex-wrap items-center gap-4">
-                <div className="flex h-12 w-12 items-center justify-center rounded-2xl bg-green-100 dark:bg-green-800/50">
-                  <BarChart3 className="h-6 w-6 text-green-600 dark:text-green-400" />
-                </div>
-                <div className="space-y-1">
-                  <h2 className="text-2xl font-bold tracking-tight text-gray-900 dark:text-gray-100 md:text-3xl">차트 분석</h2>
-                  <p className="text-sm text-gray-600 dark:text-gray-400 md:text-base">시가총액 추이와 종목별 구성 현황</p>
-                </div>
-              </header>
-
-              <div className="grid gap-8 lg:grid-cols-2 lg:items-stretch">
-                <div className="h-full space-y-4">
-                  <div className="flex h-full flex-col rounded-2xl border border-border/60 bg-background/80 p-2 shadow-sm">
-                    <InteractiveChartSection
-                      companyMarketcapData={companyMarketcapData}
-                      companySecs={companySecs}
-                      type="summary"
-                      selectedType={selectedType}
-                    />
->>>>>>> 4464537b
                   </div>
 
-<<<<<<< HEAD
               <div className="space-y-4">
                 <CardCompanyMarketcap
                   data={companyMarketcapData}
-=======
-                  <div className="flex flex-col rounded-2xl border border-border/60 bg-background/80 shadow-sm">
-                    <div className="flex items-start justify-between gap-2 px-5 pt-5">
-                      <div>
-                        <h3 className="text-base font-semibold text-gray-900 dark:text-gray-100">최근 한 달 캔들 차트</h3>
-                        <p className="text-xs text-muted-foreground">
-                          {displayName} ({currentTicker})의 일별 시가 · 고가 · 저가 · 종가 흐름
-                        </p>
-                      </div>
-                      <span className="rounded-full bg-muted px-2 py-0.5 text-[11px] font-semibold uppercase tracking-[0.12em] text-muted-foreground">
-                        1M
-                      </span>
-                    </div>
-                    <div className="px-3 pb-5 pt-3">
-                      <CandlestickChart data={candlestickData} />
-                    </div>
-                  </div>
-                </div>
-
-                <div className="space-y-4">
-                  <CardCompanyMarketcap
-                    data={companyMarketcapData}
-                    market={market}
-                    selectedType={selectedType}
-                  />
-                </div>
-              </div>
-            </section>
-
-            {/* 종목 비교 섹션 */}
-            <section
-              id="securities-summary"
-              className="relative space-y-8 overflow-hidden rounded-3xl border border-purple-200/70 px-6 py-8 shadow-sm dark:border-purple-900/40 dark:bg-purple-950/20"
-              style={SECTION_GRADIENTS.securities}
-            >
-              <header className="flex flex-wrap items-center gap-4">
-                <div className="flex h-12 w-12 items-center justify-center rounded-2xl bg-purple-100 dark:bg-purple-800/50">
-                  <ArrowLeftRight className="h-6 w-6 text-purple-600 dark:text-purple-400" />
-                </div>
-                <div className="space-y-1">
-                  <h2 className="text-2xl font-bold tracking-tight text-gray-900 dark:text-gray-100 md:text-3xl">종목 비교</h2>
-                  <p className="text-sm text-gray-600 dark:text-gray-400 md:text-base">동일 기업 내 각 종목 간 비교 분석</p>
-                </div>
-              </header>
-                <InteractiveSecuritiesSection
-                  companyMarketcapData={companyMarketcapData}
-                  companySecs={companySecs}
->>>>>>> 4464537b
                   market={market}
                   selectedType={selectedType}
                 />
               </div>
-<<<<<<< HEAD
             </div>
           </section>
 
@@ -626,125 +456,10 @@
                     type="detailed"
                     selectedType={selectedType}
                   />
-=======
+                </div>
+              </div>
             </section>
 
-            <div className="space-y-8">
-              <CompanyFinancialTabs secCode={secCode} />
-
-              <div
-                className="relative overflow-hidden rounded-3xl border border-orange-200/60 bg-orange-50/60 px-6 py-5 text-sm shadow-sm dark:border-orange-900/40 dark:bg-orange-950/10"
-                style={SECTION_GRADIENTS.indicators}
-              >
-                <div className="flex flex-col gap-3 text-orange-800/80 dark:text-orange-200/80">
-                  <div className="flex flex-wrap items-center justify-between gap-3">
-                    <div className="text-sm font-semibold tracking-tight text-orange-900 dark:text-orange-200">
-                      선택한 지표가 아래 분석 카드에 바로 반영됩니다
-                    </div>
-                    <span className="inline-flex items-center gap-1 rounded-full bg-white/70 px-3 py-1 text-[11px] font-semibold uppercase tracking-[0.18em] text-orange-700 shadow-sm dark:bg-orange-900/40 dark:text-orange-200/90">
-                      Tab Sync
-                    </span>
-                  </div>
-                  <p className="text-xs leading-relaxed text-orange-700/90 dark:text-orange-100/80 md:text-sm">
-                    <strong className="font-semibold text-orange-900 dark:text-orange-100">{ACTIVE_METRIC.label}</strong>을 포함한 탭을 선택하면 <strong className="font-semibold text-orange-900 dark:text-orange-50">핵심 지표</strong>와 <strong className="font-semibold text-orange-900 dark:text-orange-50">연도별 데이터</strong> 모듈이 함께 갱신되어, 한 화면에서 흐름을 비교할 수 있습니다.
-                  </p>
-                </div>
-              </div>
-            </div>
-
-            <KeyMetricsSection
-              companyMarketcapData={companyMarketcapData}
-              companySecs={companySecs}
-              security={security}
-              periodAnalysis={periodAnalysis}
-              marketCapRanking={marketCapRanking}
-              activeMetric={ACTIVE_METRIC}
-              backgroundStyle={SECTION_GRADIENTS.indicators}
-            />
-
-            {/* 연도별 데이터 섹션 */}
-            <section
-              id="annual-data"
-              className="relative space-y-8 overflow-hidden rounded-3xl border border-red-200/70 px-6 py-8 shadow-sm dark:border-red-900/40 dark:bg-red-950/20"
-              style={SECTION_GRADIENTS.annual}
-            >
-              <div className="flex flex-wrap items-center gap-2 text-xs font-semibold text-red-700/80 dark:text-red-200/80">
-                <span className="rounded-full bg-white/70 px-2 py-1 text-[11px] uppercase tracking-widest text-red-700 shadow-sm dark:bg-red-900/40 dark:text-red-200">
-                  탭 연동
-                </span>
-                <span className="text-sm font-semibold text-red-800/90 dark:text-red-100/90">
-                  {ACTIVE_METRIC.label} 연도별 데이터 흐름
-                </span>
-                {ACTIVE_METRIC.description && (
-                  <span className="text-[11px] font-medium text-red-700/70 dark:text-red-100/70">
-                    {ACTIVE_METRIC.description}
-                  </span>
-                )}
-              </div>
-              <header className="flex flex-wrap items-center gap-4">
-                <div className="flex h-12 w-12 items-center justify-center rounded-2xl bg-red-100 dark:bg-red-800/50">
-                  <FileText className="h-6 w-6 text-red-600 dark:text-red-400" />
-                </div>
-                <div className="space-y-1">
-                  <h2 className="text-2xl font-bold tracking-tight text-gray-900 dark:text-gray-100 md:text-3xl">연도별 데이터</h2>
-                  <p className="text-sm text-gray-600 dark:text-gray-400 md:text-base">시가총액 차트와 연말 기준 상세 데이터</p>
-                </div>
-              </header>
-              <div className="space-y-8">
-                <div>
-                  {companyMarketcapData && companyMarketcapData.aggregatedHistory && companyMarketcapData.securities ? (
-                    <div className="rounded-2xl border border-border/60 bg-background/80 p-2 shadow-sm sm:p-4">
-                      <InteractiveChartSection
-                        companyMarketcapData={companyMarketcapData}
-                        companySecs={companySecs}
-                        type="detailed"
-                        selectedType={selectedType}
-                      />
-                    </div>
-                  ) : (
-                    <div className="flex flex-col items-center justify-center gap-4 rounded-2xl border-2 border-dashed border-border/60 bg-muted/40 p-8 text-center">
-                      <div className="flex h-12 w-12 items-center justify-center rounded-full bg-muted/60">
-                        <svg className="h-6 w-6 text-muted-foreground" fill="none" stroke="currentColor" viewBox="0 0 24 24">
-                          <path strokeLinecap="round" strokeLinejoin="round" strokeWidth={1.5} d="M9 19v-6a2 2 0 00-2-2H5a2 2 0 00-2 2v6a2 2 0 002 2h2a2 2 0 002-2zm0 0V9a2 2 0 012-2h2a2 2 0 012 2v10m-6 0a2 2 0 002 2h2a2 2 0 002-2m0 0V5a2 2 0 012-2h2a2 2 0 012 2v14a2 2 0 01-2 2h-2a2 2 0 01-2-2z" />
-                        </svg>
-                      </div>
-                      <div className="space-y-1">
-                        <p className="text-sm font-medium text-foreground">시가총액 차트 데이터 없음</p>
-                        <p className="text-xs text-muted-foreground">연간 시가총액 데이터를 불러올 수 없습니다</p>
-                      </div>
-                    </div>
-                  )}
-                </div>
-
-                <div className="space-y-6">
-                  <p className="sr-only">연말 기준 시가총액 추이를 통해 기업의 성장 패턴을 분석합니다</p>
-
-                  {companyMarketcapData && companyMarketcapData.aggregatedHistory ? (
-                    <ListMarketcap
-                      data={companyMarketcapData.aggregatedHistory.map(item => ({
-                        date: item.date instanceof Date ? item.date.toISOString().split('T')[0] : String(item.date),
-                        value: item.totalMarketcap,
-                      }))}
-                    />
-                  ) : (
-                    <div className="flex flex-col items-center justify-center gap-4 rounded-2xl border-2 border-dashed border-border/60 bg-muted/40 p-8 text-center">
-                      <div className="flex h-12 w-12 items-center justify-center rounded-full bg-muted/60">
-                        <svg className="h-6 w-6 text-muted-foreground" fill="none" stroke="currentColor" viewBox="0 0 24 24">
-                          <path strokeLinecap="round" strokeLinejoin="round" strokeWidth={1.5} d="M8 7V3m8 4V3m-9 8h10M5 21h14a2 2 0 002-2V7a2 2 0 00-2-2H5a2 2 0 00-2 2v12a2 2 0 002 2z" />
-                        </svg>
-                      </div>
-                      <div className="space-y-1">
-                        <p className="text-sm font-medium text-foreground">연도별 시가총액 데이터 없음</p>
-                        <p className="text-xs text-muted-foreground">시계열 데이터를 불러올 수 없습니다</p>
-                      </div>
-                    </div>
-                  )}
->>>>>>> 4464537b
-                </div>
-              </div>
-            </section>
-
-<<<<<<< HEAD
               <div className="space-y-6">
                 <p className="sr-only">연말 기준 시가총액 추이를 통해 기업의 성장 패턴을 분석합니다</p>
 
@@ -985,164 +700,6 @@
             />
           )}
         </div>
-=======
-            <div className="pt-2">
-              <CompanyMarketcapPager
-                rank={security.company?.marketcapRank || 1}
-                currentMarket={market}
-              />
-            </div>
-          </div>
-        ) : (
-          <div className="space-y-12">
-            {/* 🚨 데이터 없음 상태 UI 개선 */}
-            <section className="flex flex-col items-center justify-center gap-6 rounded-3xl border border-border/60 bg-muted/40 px-8 py-12 text-center shadow-sm">
-              {/* 아이콘 */}
-              <div className="flex h-20 w-20 items-center justify-center rounded-full bg-muted/60">
-                <svg className="h-10 w-10 text-muted-foreground" fill="none" stroke="currentColor" viewBox="0 0 24 24">
-                  <path strokeLinecap="round" strokeLinejoin="round" strokeWidth="1.5" d="M9 19v-6a2 2 0 00-2-2H5a2 2 0 00-2 2v6a2 2 0 002 2h2a2 2 0 002-2zm0 0V9a2 2 0 012-2h2a2 2 0 012 2v10m-6 0a2 2 0 002 2h2a2 2 0 002-2m0 0V5a2 2 0 012-2h2a2 2 0 012 2v14a2 2 0 01-2 2h-2a2 2 0 01-2-2z" />
-                </svg>
-              </div>
-
-              {/* 메시지 */}
-              <div className="max-w-md space-y-3">
-                <h3 className="text-xl font-semibold text-foreground">기업 시가총액 데이터 없음</h3>
-                <p className="leading-relaxed text-muted-foreground">
-                  <strong className="font-semibold text-foreground">{displayName}</strong>의 통합 시가총액 데이터를 불러올 수 없습니다.
-                  <br />개별 종목의 시가총액 정보를 대신 확인하실 수 있습니다.
-                </p>
-              </div>
-
-              {/* 대안 액션 */}
-              <div className="flex flex-col gap-3 pt-2 sm:flex-row">
-                <Link
-                  href={`/company/${secCode}`}
-                  className="inline-flex items-center justify-center rounded-lg bg-muted px-4 py-2 text-sm font-medium text-foreground transition-colors hover:bg-muted/80"
-                >
-                  기업 홈으로 돌아가기
-                </Link>
-                <Link
-                  href={`/security/${secCode}/marketcap`}
-                  className="inline-flex items-center justify-center rounded-lg bg-primary px-4 py-2 text-sm font-medium text-primary-foreground shadow-sm transition-colors hover:bg-primary/90"
-                >
-                  개별 종목 시가총액 보기
-                </Link>
-              </div>
-            </section>
-
-            {companySecs.length > 0 ? (
-              <section className="space-y-6">
-                <h2 className="text-2xl font-bold tracking-tight text-foreground">
-                  관련 종목 ({companySecs.length}개)
-                </h2>
-                <div className="grid gap-6 md:grid-cols-2 lg:grid-cols-3">
-                  {companySecs.map((sec) => (
-                    <CardMarketcap
-                      key={sec.securityId}
-                      security={sec as any}
-                      market={market}
-                      isCompanyPage={true}
-                      currentMetric="marketcap"
-                    />
-                  ))}
-                </div>
-
-                <div className="pt-6 text-center">
-                  <Link
-                    href={`/security/${secCode}/marketcap`}
-                    className="inline-flex items-center justify-center rounded-lg bg-primary px-6 py-3 text-sm font-medium text-primary-foreground shadow-sm transition-colors hover:bg-primary/90"
-                  >
-                    {displayName} 종목 시가총액 상세보기
-                  </Link>
-                </div>
-              </section>
-            ) : (
-              <section className="space-y-4 text-center">
-                <h3 className="text-xl font-semibold text-foreground">종목 정보를 찾을 수 없습니다</h3>
-                <p className="text-muted-foreground">해당 종목의 시가총액 데이터가 없거나 접근할 수 없습니다.</p>
-                <div className="flex justify-center gap-3">
-                  <Link
-                    href="/company/marketcaps"
-                    className="inline-flex items-center justify-center rounded-lg bg-secondary px-4 py-2 text-sm font-medium text-secondary-foreground transition-colors hover:bg-secondary/90"
-                  >
-                    기업 시가총액 랭킹
-                  </Link>
-                  <Link
-                    href="/marketcap"
-                    className="inline-flex items-center justify-center rounded-lg bg-primary px-4 py-2 text-sm font-medium text-primary-foreground transition-colors hover:bg-primary/90"
-                  >
-                    종목 시가총액 랭킹
-                  </Link>
-                </div>
-              </section>
-            )}
-          </div>
-        )}
-      </div>
-      {/* 사이드바 네비게이션 (데스크톱) */}
-      <div className="hidden xl:block">
-        <div className="sticky top-20 space-y-6">
-          {/* 페이지 네비게이션 */}
-          <div className="rounded-xl border bg-background p-4">
-            <h3 className="text-sm font-semibold mb-3">페이지 내비게이션</h3>
-            <PageNavigation
-              sections={[
-                {
-                  id: "company-overview",
-                  label: "기업 개요",
-                  icon: <Building2 className="h-3 w-3" />,
-                },
-                {
-                  id: "chart-analysis",
-                  label: "차트 분석",
-                  icon: <BarChart3 className="h-3 w-3" />,
-                },
-                {
-                  id: "securities-summary",
-                  label: "종목 비교",
-                  icon: <ArrowLeftRight className="h-3 w-3" />,
-                },
-                {
-                  id: "indicators",
-                  label: "핵심 지표",
-                  icon: <TrendingUp className="h-3 w-3" />,
-                },
-                {
-                  id: "annual-data",
-                  label: "연도별 데이터",
-                  icon: <FileText className="h-3 w-3" />,
-                },
-              ]}
-            />
-          </div>
-
-          {/* 핵심 지표 카드 */}
-          {companyMarketcapData && (
-            <KeyMetricsSidebar
-              companyMarketcapData={companyMarketcapData}
-              companySecs={companySecs}
-              security={security}
-              marketCapRanking={marketCapRanking}
-            />
-          )}
-
-          {/* 종목별 시가총액 */}
-          {companySecs && companySecs.length > 0 && (
-            <InteractiveSecuritiesSection
-              companyMarketcapData={companyMarketcapData}
-              companySecs={companySecs}
-              currentTicker={currentTicker}
-              market={market}
-              layout="sidebar"
-              maxItems={4}
-              showSummaryCard={true}
-              compactMode={false}
-              baseUrl="company"
-              currentMetric="marketcap"
-            />
-          )}
-        </div>
->>>>>>> 4464537b
       </div>
     </main>
   );
