--- conflicted
+++ resolved
@@ -156,12 +156,7 @@
 
       const resolvedHigh = highValue ?? Math.max(resolvedOpen, resolvedClose);
       const resolvedLow = lowValue ?? Math.min(resolvedOpen, resolvedClose);
-<<<<<<< HEAD
       const volumeValue = coerceVolumeValue(price?.volume, price?.fvolume);
-=======
-      const volumeValue = typeof price?.volume === "number" ? price.volume : undefined;
->>>>>>> 23e434f5
-
       return {
         date,
         time: date.toISOString().split("T")[0],
